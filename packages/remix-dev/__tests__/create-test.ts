import { execSync } from "child_process";
import * as os from "os";
import * as path from "path";
import { pathToFileURL } from "url";
import * as fse from "fs-extra";
import inquirer from "inquirer";
import stripAnsi from "strip-ansi";

import { run } from "../cli/run";
import { server } from "./msw";
<<<<<<< HEAD
import { errorBoundaryWarning, flatRoutesWarning } from "../config";
=======
>>>>>>> a92d8773

beforeAll(() => server.listen({ onUnhandledRequest: "error" }));
afterAll(() => server.close());

const yarnUserAgent = "yarn/1.22.18 npm/? node/v14.17.0 linux x64";
const pnpmUserAgent = "pnpm/6.32.3 npm/? node/v14.17.0 linux x64";

// keep the console clear
jest.mock("ora", () => {
  return jest.fn(() => ({
    start: jest.fn(() => ({
      stop: jest.fn(),
      clear: jest.fn(),
    })),
  }));
});

// this is so we can mock execSync for "npm install" and the like
jest.mock("child_process", () => {
  let cp = jest.requireActual(
    "child_process"
  ) as typeof import("child_process");
  let installDepsCmdPattern = /^(npm|yarn|pnpm) install$/;
  let configGetCmdPattern = /^(npm|yarn|pnpm) config get/;

  return {
    ...cp,
    execSync: jest.fn(
      (command: string, options: Parameters<typeof cp.execSync>[1]) => {
        // this prevents us from having to run the install process
        // and keeps our console output clean
        if (
          installDepsCmdPattern.test(command) ||
          configGetCmdPattern.test(command)
        ) {
          return "sample stdout";
        }
        return cp.execSync(command, options);
      }
    ),
  };
});

// this is so we can verify the prompts for the users
jest.mock("inquirer", () => {
  let inquirerActual = jest.requireActual("inquirer");
  return {
    ...inquirerActual,
    prompt: jest.fn().mockImplementation(inquirerActual.prompt),
  };
});

const TEMP_DIR = path.join(
  fse.realpathSync(os.tmpdir()),
  `remix-tests-${Math.random().toString(32).slice(2)}`
);

beforeAll(async () => {
  await fse.remove(TEMP_DIR);
  await fse.ensureDir(TEMP_DIR);
});

afterAll(async () => {
  await fse.remove(TEMP_DIR);
});

let output: string;
let originalLog = console.log;
let originalWarn = console.warn;
let originalError = console.error;

beforeEach(async () => {
  output = "";
  function hijackLog(message: unknown = "", ...rest: Array<unknown>) {
    // if you need to debug stuff, then use:
    // console.log('debug:', 'whatever you need to say');
    if (typeof message === "string" && message.startsWith("debug:")) {
      return originalLog(message, ...rest);
    }
    let messageString =
      typeof message === "string" ? message : JSON.stringify(message, null, 2);
    if (rest[0]) {
      throw new Error(
        "Our tests are not set up to handle multiple arguments to console.log."
      );
    }
    output += "\n" + stripAnsi(messageString).replace(TEMP_DIR, "<TEMP_DIR>");
  }
  console.log = hijackLog;
  console.warn = hijackLog;
  console.error = hijackLog;
});

afterEach(() => {
  console.log = originalLog;
  console.warn = originalWarn;
  console.error = originalError;
});

describe("the create command", () => {
  let tempDirs = new Set<string>();
  let originalCwd = process.cwd();

  beforeEach(() => {
    process.chdir(TEMP_DIR);
    jest.clearAllMocks();
  });

  afterEach(async () => {
    process.chdir(originalCwd);
    for (let dir of tempDirs) {
      await fse.remove(dir);
    }
    tempDirs = new Set<string>();
  });

  async function getProjectDir(name: string) {
    let tmpDir = path.join(TEMP_DIR, name);
    tempDirs.add(tmpDir);
    return tmpDir;
  }

  // this also tests sub directories
  it("works for examples in the examples repo", async () => {
    let projectDir = await getProjectDir("example");
    await run([
      "create",
      projectDir,
      "--template",
      "examples/basic",
      "--no-install",
      "--typescript",
    ]);
    expect(output.trim()).toBe(
      getSuccessMessage(path.join("<TEMP_DIR>", "example"))
    );
    expect(fse.existsSync(path.join(projectDir, "package.json"))).toBeTruthy();
    expect(fse.existsSync(path.join(projectDir, "app/root.tsx"))).toBeTruthy();
  });

  it("works for templates in the remix org", async () => {
    let projectDir = await getProjectDir("template");
    await run([
      "create",
      projectDir,
      "--template",
      "grunge-stack",
      "--no-install",
      "--typescript",
    ]);

    expect(output.trim()).toBe(
      getOptOutOfInstallMessage() +
        "\n\n" +
        getSuccessMessage(path.join("<TEMP_DIR>", "template"))
    );

    expect(fse.existsSync(path.join(projectDir, "package.json"))).toBeTruthy();
    expect(fse.existsSync(path.join(projectDir, "app/root.tsx"))).toBeTruthy();
  });

  it("works for GitHub username/repo combo", async () => {
    let projectDir = await getProjectDir("repo");
    await run([
      "create",
      projectDir,
      "--template",
      "remix-fake-tester-username/remix-fake-tester-repo",
      "--no-install",
      "--typescript",
    ]);
    expect(output.trim()).toBe(
      getOptOutOfInstallMessage() +
        "\n\n" +
        getSuccessMessage(path.join("<TEMP_DIR>", "repo"))
    );
    expect(fse.existsSync(path.join(projectDir, "package.json"))).toBeTruthy();
    expect(fse.existsSync(path.join(projectDir, "app/root.tsx"))).toBeTruthy();
  });

  it("fails for private GitHub username/repo combo without a token", async () => {
    let projectDir = await getProjectDir("repo");
    await expect(() =>
      run([
        "create",
        projectDir,
        "--template",
        "private-org/private-repo",
        "--no-install",
        "--typescript",
      ])
    ).rejects.toMatchInlineSnapshot(
      `[Error: 🚨 The template could not be verified. Please double check that the template is a valid GitHub repository and try again.]`
    );
  });

  it("succeeds for private GitHub username/repo combo with a valid token", async () => {
    let projectDir = await getProjectDir("repo");
    await run([
      "create",
      projectDir,
      "--template",
      "private-org/private-repo",
      "--no-install",
      "--typescript",
      "--token",
      "valid-token",
    ]);
    expect(output.trim()).toBe(
      getOptOutOfInstallMessage() +
        "\n\n" +
        getSuccessMessage(path.join("<TEMP_DIR>", "repo"))
    );
    expect(fse.existsSync(path.join(projectDir, "package.json"))).toBeTruthy();
    expect(fse.existsSync(path.join(projectDir, "app/root.tsx"))).toBeTruthy();
  });

  it("works for remote tarballs", async () => {
    let projectDir = await getProjectDir("remote-tarball");
    await run([
      "create",
      projectDir,
      "--template",
      "https://example.com/remix-stack.tar.gz",
      "--no-install",
      "--typescript",
    ]);
    expect(output.trim()).toBe(
      getOptOutOfInstallMessage() +
        "\n\n" +
        getSuccessMessage(path.join("<TEMP_DIR>", "remote-tarball"))
    );
    expect(fse.existsSync(path.join(projectDir, "package.json"))).toBeTruthy();
    expect(fse.existsSync(path.join(projectDir, "app/root.tsx"))).toBeTruthy();
  });

  it("fails for private github release tarballs", async () => {
    let projectDir = await getProjectDir("private-release-tarball");
    await expect(() =>
      run([
        "create",
        projectDir,
        "--template",
        "https://github.com/private-org/private-repo/releases/download/v0.0.1/stack.tar.gz",
        "--no-install",
        "--typescript",
      ])
    ).rejects.toMatchInlineSnapshot(
      `[Error: 🚨 The template file could not be verified. Please double check the URL and try again.]`
    );
  });

  it("succeeds for private github release tarballs when including token", async () => {
    let projectDir = await getProjectDir("private-release-tarball-with-token");
    await run([
      "create",
      projectDir,
      "--template",
      "https://github.com/private-org/private-repo/releases/download/v0.0.1/stack.tar.gz",
      "--no-install",
      "--typescript",
      "--token",
      "valid-token",
    ]);
    expect(output.trim()).toBe(
      getOptOutOfInstallMessage() +
        "\n\n" +
        getSuccessMessage(
          path.join("<TEMP_DIR>", "private-release-tarball-with-token")
        )
    );
    expect(fse.existsSync(path.join(projectDir, "package.json"))).toBeTruthy();
    expect(fse.existsSync(path.join(projectDir, "app/root.tsx"))).toBeTruthy();
  });

  it("works for different branches", async () => {
    let projectDir = await getProjectDir("diff-branch");
    await run([
      "create",
      projectDir,
      "--template",
      "https://github.com/fake-remix-tester/nested-dir/tree/dev/stack",
      "--no-install",
      "--typescript",
    ]);
    expect(output.trim()).toBe(
      getOptOutOfInstallMessage() +
        "\n\n" +
        getSuccessMessage(path.join("<TEMP_DIR>", "diff-branch"))
    );
    expect(fse.existsSync(path.join(projectDir, "package.json"))).toBeTruthy();
    expect(fse.existsSync(path.join(projectDir, "app/root.tsx"))).toBeTruthy();
  });

  it("works for a path to a tarball on disk", async () => {
    let projectDir = await getProjectDir("local-tarball");
    await run([
      "create",
      projectDir,
      "--template",
      path.join(__dirname, "fixtures", "arc.tar.gz"),
      "--no-install",
      "--typescript",
    ]);
    expect(output.trim()).toBe(
      getSuccessMessage(path.join("<TEMP_DIR>", "local-tarball"))
    );
    expect(fse.existsSync(path.join(projectDir, "package.json"))).toBeTruthy();
    expect(fse.existsSync(path.join(projectDir, "app/root.tsx"))).toBeTruthy();
  });

  it("works for a file URL to a tarball on disk", async () => {
    let projectDir = await getProjectDir("file-url-tarball");
    await run([
      "create",
      projectDir,
      "--template",
      pathToFileURL(path.join(__dirname, "fixtures", "arc.tar.gz")).toString(),
      "--no-install",
      "--typescript",
    ]);
    expect(output.trim()).toBe(
      getSuccessMessage(path.join("<TEMP_DIR>", "file-url-tarball"))
    );
    expect(fse.existsSync(path.join(projectDir, "package.json"))).toBeTruthy();
    expect(fse.existsSync(path.join(projectDir, "app/root.tsx"))).toBeTruthy();
  });

  it("converts a template to JavaScript", async () => {
    let projectDir = await getProjectDir("template-to-js");
    await run([
      "create",
      projectDir,
      "--template",
      "blues-stack",
      "--no-install",
      "--no-typescript",
    ]);
    expect(output.trim()).toBe(
<<<<<<< HEAD
      errorBoundaryWarning +
        "\n" +
        flatRoutesWarning +
        "\n\n" +
        getOptOutOfInstallMessage() +
=======
      getOptOutOfInstallMessage() +
>>>>>>> a92d8773
        "\n\n" +
        getSuccessMessage(path.join("<TEMP_DIR>", "template-to-js"))
    );
    expect(fse.existsSync(path.join(projectDir, "app/root.tsx"))).toBeFalsy();
    expect(fse.existsSync(path.join(projectDir, "app/root.jsx"))).toBeTruthy();
  });

  it("works for a file path to a directory on disk", async () => {
    let projectDir = await getProjectDir("local-directory");
    await run([
      "create",
      projectDir,
      "--template",
      path.join(__dirname, "fixtures/stack"),
      "--no-install",
      "--typescript",
    ]);
    expect(output.trim()).toBe(
      getOptOutOfInstallMessage() +
        "\n\n" +
        getSuccessMessage(path.join("<TEMP_DIR>", "local-directory"))
    );

    expect(fse.existsSync(path.join(projectDir, "package.json"))).toBeTruthy();
    expect(fse.existsSync(path.join(projectDir, "app/root.tsx"))).toBeTruthy();
  });

  it("works for a file URL to a directory on disk", async () => {
    let projectDir = await getProjectDir("file-url-directory");
    await run([
      "create",
      projectDir,
      "--template",
      pathToFileURL(path.join(__dirname, "fixtures/stack")).toString(),
      "--no-install",
      "--typescript",
    ]);
    expect(output.trim()).toBe(
      getOptOutOfInstallMessage() +
        "\n\n" +
        getSuccessMessage(path.join("<TEMP_DIR>", "file-url-directory"))
    );
    expect(fse.existsSync(path.join(projectDir, "package.json"))).toBeTruthy();
    expect(fse.existsSync(path.join(projectDir, "app/root.tsx"))).toBeTruthy();
  });

  it("prioritizes built-in templates when validating input", async () => {
    let projectDir = await getProjectDir("built-in-template");

    // create a local directory in our cwd with the same name as our chosen
    // template and give it a package.json so we can check it against the one in
    // our template
    let dupedDir = path.join(process.cwd(), "express");
    await fse.mkdir(dupedDir);
    await fse.writeFile(
      path.join(dupedDir, "package.json"),
      '{ "name": "dummy" }'
    );

    await run([
      "create",
      projectDir,
      "--template",
      "express",
      "--install",
      "--typescript",
    ]);

    expect(fse.existsSync(path.join(projectDir, "package.json"))).toBeTruthy();
    let pkgJSON = JSON.parse(
      fse.readFileSync(path.join(projectDir, "package.json"), "utf-8")
    );
    expect(pkgJSON.name).not.toBe("dummy");
  });

  it("runs remix.init script when installing dependencies", async () => {
    let projectDir = await getProjectDir("remix-init-auto");
    await run([
      "create",
      projectDir,
      "--template",
      path.join(__dirname, "fixtures", "successful-remix-init.tar.gz"),
      "--install",
      "--typescript",
    ]);
    expect(output.trim()).toBe(
      "💿 Running remix.init script\n" +
        getSuccessMessage(path.join("<TEMP_DIR>", "remix-init-auto"))
    );
    expect(output).toContain(`💿 Running remix.init script`);
    expect(fse.existsSync(path.join(projectDir, "package.json"))).toBeTruthy();
    expect(fse.existsSync(path.join(projectDir, "app/root.tsx"))).toBeTruthy();
    expect(fse.existsSync(path.join(projectDir, "test.txt"))).toBeTruthy();
    expect(fse.existsSync(path.join(projectDir, "remix.init"))).toBeFalsy();
  });

  it("runs remix.init script when using index.ts", async () => {
    let projectDir = await getProjectDir("remix-init-ts");
    await run([
      "create",
      projectDir,
      "--template",
      path.join(__dirname, "fixtures", "stack-init-ts.tar.gz"),
      "--install",
      "--typescript",
    ]);
    expect(output).toContain(
      `Running init script on ${projectDir.replace(TEMP_DIR, "<TEMP_DIR>")}`
    );
    expect(fse.existsSync(path.join(projectDir, "package.json"))).toBeTruthy();
    expect(fse.existsSync(path.join(projectDir, "app/root.tsx"))).toBeTruthy();
    expect(fse.existsSync(path.join(projectDir, "remix.init"))).toBeFalsy();
  });

  it("runs remix.init script when using `remix init`", async () => {
    let projectDir = await getProjectDir("remix-init-manual");
    await run([
      "create",
      projectDir,
      "--template",
      path.join(__dirname, "fixtures", "successful-remix-init.tar.gz"),
      "--no-install",
      "--typescript",
    ]);
    expect(output.trim()).toBe(
      getOptOutOfInstallMessage() +
        "\n\n" +
        getSuccessMessage(path.join("<TEMP_DIR>", "remix-init-manual"))
    );

    output = "";
    process.chdir(projectDir);
    await run(["init"]);

    expect(output).toBe("");
    expect(fse.existsSync(path.join(projectDir, "package.json"))).toBeTruthy();
    expect(fse.existsSync(path.join(projectDir, "app/root.tsx"))).toBeTruthy();
    expect(fse.existsSync(path.join(projectDir, "test.txt"))).toBeTruthy();
    expect(fse.existsSync(path.join(projectDir, "remix.init"))).toBeFalsy();
  });

  it("It keeps the `remix.init` script when using the `--no-delete` flag", async () => {
    let projectDir = await getProjectDir("remix-init-manual");
    await run([
      "create",
      projectDir,
      "--template",
      path.join(__dirname, "fixtures", "successful-remix-init.tar.gz"),
      "--no-install",
      "--typescript",
    ]);
    expect(output.trim()).toBe(
      getOptOutOfInstallMessage() +
        "\n\n" +
        getSuccessMessage(path.join("<TEMP_DIR>", "remix-init-manual"))
    );

    output = "";
    process.chdir(projectDir);
    await run(["init", "--no-delete"]);

    expect(output).toBe("");
    expect(fse.existsSync(path.join(projectDir, "remix.init"))).toBeTruthy();
  });

  it("throws an error when invalid remix.init script when automatically ran", async () => {
    let projectDir = await getProjectDir("invalid-remix-init-manual");
    await expect(
      run([
        "create",
        projectDir,
        "--template",
        path.join(__dirname, "fixtures", "failing-remix-init.tar.gz"),
        "--install",
        "--typescript",
      ])
    ).rejects.toThrowError(`🚨 Oops, remix.init failed`);

    expect(fse.existsSync(path.join(projectDir, "package.json"))).toBeTruthy();
    expect(fse.existsSync(path.join(projectDir, "app/root.tsx"))).toBeTruthy();
    // we should keep remix.init around if the init script fails
    expect(fse.existsSync(path.join(projectDir, "remix.init"))).toBeTruthy();
  });

  it("throws an error when invalid remix.init script when manually ran", async () => {
    let projectDir = await getProjectDir("invalid-remix-init-manual");
    await run([
      "create",
      projectDir,
      "--template",
      path.join(__dirname, "fixtures", "failing-remix-init.tar.gz"),
      "--no-install",
      "--typescript",
    ]);
    expect(output.trim()).toBe(
      getOptOutOfInstallMessage() +
        "\n\n" +
        getSuccessMessage(path.join("<TEMP_DIR>", "invalid-remix-init-manual"))
    );

    process.chdir(projectDir);
    await expect(run(["init"])).rejects.toThrowError(
      `🚨 Oops, remix.init failed`
    );
    expect(fse.existsSync(path.join(projectDir, "package.json"))).toBeTruthy();
    expect(fse.existsSync(path.join(projectDir, "app/root.tsx"))).toBeTruthy();
    // we should keep remix.init around if the init script fails
    expect(fse.existsSync(path.join(projectDir, "remix.init"))).toBeTruthy();
  });

  it("recognizes when Yarn was used to run the command", async () => {
    let originalUserAgent = process.env.npm_config_user_agent;
    process.env.npm_config_user_agent = yarnUserAgent;

    let projectDir = await getProjectDir("yarn-create");
    await run([
      "create",
      projectDir,
      "--template",
      path.join(__dirname, "fixtures", "successful-remix-init.tar.gz"),
      "--install",
      "--typescript",
    ]);

    expect(execSync).toBeCalledWith("yarn install", expect.anything());
    process.env.npm_config_user_agent = originalUserAgent;
  });

  it("recognizes when pnpm was used to run the command", async () => {
    let originalUserAgent = process.env.npm_config_user_agent;
    process.env.npm_config_user_agent = pnpmUserAgent;

    let projectDir = await getProjectDir("pnpm-create");
    await run([
      "create",
      projectDir,
      "--template",
      path.join(__dirname, "fixtures", "successful-remix-init.tar.gz"),
      "--install",
      "--typescript",
    ]);

    expect(execSync).toBeCalledWith("pnpm install", expect.anything());
    process.env.npm_config_user_agent = originalUserAgent;
  });

  it("prompts to run the install command for the preferred package manager", async () => {
    let originalUserAgent = process.env.npm_config_user_agent;
    process.env.npm_config_user_agent = pnpmUserAgent;

    let projectDir = await getProjectDir("pnpm-prompt-install");
    let mockPrompt = jest.mocked(inquirer.prompt);
    mockPrompt.mockImplementationOnce(() => {
      return Promise.resolve({
        install: false,
      }) as unknown as ReturnType<typeof inquirer.prompt>;
    });

    await run([
      "create",
      projectDir,
      "--template",
      "grunge-stack",
      "--typescript",
    ]);

    let mockPromptCalls = mockPrompt.mock.calls;
    let lastCallArgs = mockPromptCalls[mockPromptCalls.length - 1][0];
    let lastCallUnknown = lastCallArgs as Array<unknown>;
    expect(lastCallUnknown[lastCallUnknown.length - 1]).toHaveProperty(
      "message",
      "Do you want me to run `pnpm install`?"
    );
    process.env.npm_config_user_agent = originalUserAgent;
  });

  it("suggests to run the init command with the preferred package manager", async () => {
    let originalUserAgent = process.env.npm_config_user_agent;
    process.env.npm_config_user_agent = pnpmUserAgent;

    let projectDir = await getProjectDir("pnpm-suggest-install");
    let mockPrompt = jest.mocked(inquirer.prompt);
    mockPrompt.mockImplementationOnce(() => {
      return Promise.resolve({
        install: false,
      }) as unknown as ReturnType<typeof inquirer.prompt>;
    });

    await run([
      "create",
      projectDir,
      "--template",
      "grunge-stack",
      "--no-install",
      "--typescript",
    ]);

    expect(output).toContain(getOptOutOfInstallMessage("pnpm exec remix init"));
    process.env.npm_config_user_agent = originalUserAgent;
  });

  describe("errors", () => {
    it("identifies when a github repo is not accessible (403)", async () => {
      let projectDir = await getProjectDir("repo");
      await expect(async () => {
        try {
          let res = await run([
            "create",
            projectDir,
            "--template",
            "error-username/403",
            "--no-install",
            "--typescript",
          ]);
          return res;
        } catch (error: unknown) {
          throw error;
        }
      }).rejects.toMatchInlineSnapshot(
        `[Error: 🚨 The template could not be verified because you do not have access to the repository. Please double check the access rights of this repo and try again.]`
      );
    });

    it("identifies when a github repo does not exist (404)", async () => {
      let projectDir = await getProjectDir("repo");
      await expect(() =>
        run([
          "create",
          projectDir,
          "--template",
          "error-username/404",
          "--no-install",
          "--typescript",
        ])
      ).rejects.toMatchInlineSnapshot(
        `[Error: 🚨 The template could not be verified. Please double check that the template is a valid GitHub repository and try again.]`
      );
    });

    it("identifies when something unknown goes wrong with the repo request (4xx)", async () => {
      let projectDir = await getProjectDir("repo");
      await expect(() =>
        run([
          "create",
          projectDir,
          "--template",
          "error-username/400",
          "--no-install",
          "--typescript",
        ])
      ).rejects.toMatchInlineSnapshot(
        `[Error: 🚨 The template could not be verified. The server returned a response with a 400 status. Please double check that the template is a valid GitHub repository and try again.]`
      );
    });

    it("identifies when a remote tarball does not exist (404)", async () => {
      let projectDir = await getProjectDir("remote-tarball");
      await expect(() =>
        run([
          "create",
          projectDir,
          "--template",
          "https://example.com/error/404/remix-stack.tar.gz",
          "--no-install",
          "--typescript",
        ])
      ).rejects.toMatchInlineSnapshot(
        `[Error: 🚨 The template file could not be verified. Please double check the URL and try again.]`
      );
    });

    it("identifies when a remote tarball does not exist (4xx)", async () => {
      let projectDir = await getProjectDir("remote-tarball");
      await expect(() =>
        run([
          "create",
          projectDir,
          "--template",
          "https://example.com/error/400/remix-stack.tar.gz",
          "--no-install",
          "--typescript",
        ])
      ).rejects.toMatchInlineSnapshot(
        `[Error: 🚨 The template file could not be verified. The server returned a response with a 400 status. Please double check the URL and try again.]`
      );
    });

    it("allows creating an app in a dir if it's empty", async () => {
      let projectDir = await getProjectDir("other-empty-dir");
      await run([
        "create",
        projectDir,
        "--template",
        "grunge-stack",
        "--no-install",
        "--typescript",
      ]);

      expect(
        fse.existsSync(path.join(projectDir, "package.json"))
      ).toBeTruthy();
    });

    it("doesn't allow creating an app in a dir if it's not empty", async () => {
      let projectDir = await getProjectDir("not-empty-dir");
      fse.mkdirSync(projectDir);
      fse.createFileSync(path.join(projectDir, "some-file.txt"));
      await expect(() =>
        run([
          "create",
          projectDir,
          "--template",
          "grunge-stack",
          "--no-install",
          "--typescript",
        ])
      ).rejects.toMatchInlineSnapshot(
        `[Error: 🚨 The project directory must be empty to create a new project. Please clear the contents of the directory or choose a different path.]`
      );
    });

    it("allows creating an app in the current dir if it's empty", async () => {
      let projectDir = await getProjectDir("empty-dir");
      let cwd = process.cwd();
      fse.mkdirSync(projectDir);
      process.chdir(projectDir);
      await run([
        "create",
        ".",
        "--template",
        "grunge-stack",
        "--no-install",
        "--typescript",
      ]);
      process.chdir(cwd);

      expect(
        fse.existsSync(path.join(projectDir, "package.json"))
      ).toBeTruthy();
    });

    it("doesn't allow creating an app in the current dir if it's not empty", async () => {
      let projectDir = await getProjectDir("not-empty-dir");
      let cwd = process.cwd();
      fse.mkdirSync(projectDir);
      fse.createFileSync(path.join(projectDir, "some-file.txt"));
      process.chdir(projectDir);
      await expect(() =>
        run([
          "create",
          ".",
          "--template",
          "grunge-stack",
          "--no-install",
          "--typescript",
        ])
      ).rejects.toMatchInlineSnapshot(
        `[Error: 🚨 The project directory must be empty to create a new project. Please clear the contents of the directory or choose a different path.]`
      );
      process.chdir(cwd);
    });
  });

  describe("supports proxy usage", () => {
    beforeAll(() => {
      server.close();
    });
    afterAll(() => {
      server.listen({ onUnhandledRequest: "error" });
    });
    it("uses the proxy from env var", async () => {
      let projectDir = await getProjectDir("template");
      let error: Error | undefined;
      let prevProxy = process.env.HTTPS_PROXY;
      try {
        process.env.HTTPS_PROXY = "http://127.0.0.1:33128";
        await run([
          "create",
          projectDir,
          "--template",
          "grunge-stack",
          "--no-install",
          "--typescript",
        ]);
      } catch (err) {
        error = err;
      } finally {
        process.env.HTTPS_PROXY = prevProxy;
      }
      expect(error?.message).toMatch("127.0.0.1:33");
    });
  });
});

function getSuccessMessage(projectDirectory: string) {
  return `💿 That's it! \`cd\` into "${projectDirectory}" and check the README for development and deploy instructions!`;
}

const getOptOutOfInstallMessage = (command = "yarn remix init") =>
  "💿 You've opted out of installing dependencies so we won't run the " +
  path.join("remix.init", "index.js") +
  " script for you just yet. Once you've installed dependencies, you can run " +
  `it manually with \`${command}\``;

/*
eslint
  @typescript-eslint/consistent-type-imports: "off",
*/<|MERGE_RESOLUTION|>--- conflicted
+++ resolved
@@ -8,10 +8,7 @@
 
 import { run } from "../cli/run";
 import { server } from "./msw";
-<<<<<<< HEAD
-import { errorBoundaryWarning, flatRoutesWarning } from "../config";
-=======
->>>>>>> a92d8773
+import { errorBoundaryWarning } from "../config";
 
 beforeAll(() => server.listen({ onUnhandledRequest: "error" }));
 afterAll(() => server.close());
@@ -351,15 +348,9 @@
       "--no-typescript",
     ]);
     expect(output.trim()).toBe(
-<<<<<<< HEAD
       errorBoundaryWarning +
-        "\n" +
-        flatRoutesWarning +
         "\n\n" +
         getOptOutOfInstallMessage() +
-=======
-      getOptOutOfInstallMessage() +
->>>>>>> a92d8773
         "\n\n" +
         getSuccessMessage(path.join("<TEMP_DIR>", "template-to-js"))
     );
