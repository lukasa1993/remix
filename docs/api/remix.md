---
title: Remix Packages
order: 2
---

# Remix Packages

React: `@remix-run/react`

Server runtimes:

- `@remix-run/cloudflare`
- `@remix-run/node`

Server adapters:

- `@remix-run/architect`
- `@remix-run/cloudflare-pages`
- `@remix-run/cloudflare-workers`
- `@remix-run/express`
- `@remix-run/netlify`
- `@remix-run/vercel`

These package provides all the components, hooks, and [Web Fetch API](https://developer.mozilla.org/en-US/docs/Web/API/Fetch_API) objects and helpers.

## Components and Hooks

### `<Links>`, `<LiveReload>`, `<Meta>`, `<Scripts>`, `<ScrollRestoration>`

These components are to be used once inside of your root route (`root.tsx`). They include everything Remix figured out or built in order for your page to render properly.

```tsx
import type {
  LinksFunction,
  MetaFunction,
} from "@remix-run/node"; // or "@remix-run/cloudflare"
import {
  Links,
  LiveReload,
  Meta,
  Outlet,
  Scripts,
  ScrollRestoration,
} from "@remix-run/react";

import globalStylesheetUrl from "./global-styles.css";

export const links: LinksFunction = () => {
  return [{ rel: "stylesheet", href: globalStylesheetUrl }];
};

export const meta: MetaFunction = () => ({
  charset: "utf-8",
  title: "My Amazing App",
  viewport: "width=device-width,initial-scale=1",
});

export default function App() {
  return (
    <html lang="en">
      <head>
        {/* All meta exports on all routes will go here */}
        <Meta />

        {/* All link exports on all routes will go here */}
        <Links />
      </head>
      <body>
        {/* Child routes go here */}
        <Outlet />

        {/* Manages scroll position for client-side transitions */}
        {/* If you use a nonce-based content security policy for scripts, you must provide the `nonce` prop. Otherwise, omit the nonce prop as shown here. */}
        <ScrollRestoration />

        {/* Script tags go here */}
        {/* If you use a nonce-based content security policy for scripts, you must provide the `nonce` prop. Otherwise, omit the nonce prop as shown here. */}
        <Scripts />

        {/* Sets up automatic reload when you change code */}
        {/* and only does anything during development */}
        {/* If you use a nonce-based content security policy for scripts, you must provide the `nonce` prop. Otherwise, omit the nonce prop as shown here. */}
        <LiveReload />
      </body>
    </html>
  );
}
```

You can pass extra props to `<Scripts />` like `<Scripts crossOrigin />` for hosting your static assets on a different server than your app.

The example above renders several `<script />` tags into the resulting HTML. While this usually just works, you might have configured a [content security policy for scripts](https://developer.mozilla.org/en-US/docs/Web/HTTP/Headers/Content-Security-Policy/script-src) that prevents these `<script />` tags from being executed. In particular, to support [content security policies with nonce-sources for scripts](https://developer.mozilla.org/en-US/docs/Web/HTTP/Headers/Content-Security-Policy/Sources#sources), the `<Scripts />`, `<LiveReload />` and `<ScrollRestoration />` components support a `nonce` property, e.g.`<Script nonce={nonce}/>`. The provided nonce is subsequently passed to the `<script />` tag rendered into the HTML by these components, allowing the scripts to be executed in accordance with your CSP policy.

Learn more about `meta` and `links` exports in the [conventions](/api/conventions) documentation.

### `<Link>`

This component renders an anchor tag and is the primary way the user will navigate around your website. Anywhere you would have used `<a href="...">` you should now use `<Link to="..."/>` to get all the performance benefits of client-side routing in Remix.

It wraps React Router's Link with some extra behavior around resource prefetching.

```tsx
import { Link } from "@remix-run/react";

export default function GlobalNav() {
  return (
    <nav>
      <Link to="/dashboard">Dashboard</Link>{" "}
      <Link to="/account">Account</Link>{" "}
      <Link to="/support">Dashboard</Link>
    </nav>
  );
}
```

In our effort to remove all loading states from your UI, `Link` can automatically prefetch all the resources the next page needs: JavaScript modules, stylesheets, and data. This prop controls if and when that happens.

```tsx
<>
  <Link /> {/* defaults to "none" */}
  <Link prefetch="none" />
  <Link prefetch="intent" />
  <Link prefetch="render" />
</>
```

- **"none"** - Default behavior. This will prevent any prefetching from happening. This is recommended when linking to pages that require a user session that the browser won't be able to prefetch anyway.
- **"intent"** - Recommended if you want to prefetch. Fetches when Remix thinks the user intends to visit the link. Right now the behavior is simple: if they hover or focus the link it will prefetch the resources. In the future we hope to make this even smarter. Links with large click areas/padding get a bit of a head start. It is worth noting that when using `prefetch="intent"`, `<link rel="prefetch">` elements will be inserted on hover/focus and removed if the `<Link>` loses hover/focus. Without proper `cache-control` headers on your loaders this could result in repeated prefetch loads if a user continually hovers on and off a link.
- **"render"** - Fetches when the link is rendered.

<docs-error>You may need to use the <code>:last-of-type</code> selector instead of <code>:last-child</code> when styling child elements inside of your links</docs-error>

Remix uses the browser's cache for prefetching with HTML `<link rel="prefetch"/>` tags, which provides a lot of subtle benefits (like respecting HTTP cache headers, doing the work in browser idle time, using a different thread than your app, etc.) but the implementation might mess with your CSS since the link tags are rendered inside of your anchor tag. This means `a *:last-child {}` style selectors won't work. You'll need to change them to `a *:last-of-type {}` and you should be good. We will eventually get rid of this limitation.

### `<PrefetchPageLinks />`

This component renders all of the `<link rel="prefetch">` and `<link rel="modulepreload"/>` tags for all the assets (data, modules, css) of a given page.

This is the component `<Link rel="prefetch">` uses internally, but you render this component to prefetch a page for any other reason.

```tsx
<PrefetchPageLinks page="/absolute/path/to/your-path" />
```

**Note:** You need to use an absolute path.

### `<NavLink>`

A `<NavLink>` is a special kind of `<Link>` that knows whether or not it is "active". This is useful when building a navigation menu, such as a breadcrumb or a set of tabs where you'd like to show which of them is currently selected. It also provides useful context for assistive technology like screen readers.

By default, an `active` class is added to a `<NavLink>` component when it is active. You can pass a function as children to customize the content of the `<NavLink>` component based on their active state, specially useful to change styles on internal elements.

```tsx
import { NavLink } from "@remix-run/react";

function NavList() {
  // This styling will be applied to a <NavLink> when the
  // route that it links to is currently selected.
  const activeStyle = {
    textDecoration: "underline",
  };
  const activeClassName = "underline";
  return (
    <nav>
      <ul>
        <li>
          <NavLink
            to="messages"
            style={({ isActive }) =>
              isActive ? activeStyle : undefined
            }
          >
            Messages
          </NavLink>
        </li>
        <li>
          <NavLink
            to="tasks"
            className={({ isActive }) =>
              isActive ? activeClassName : undefined
            }
          >
            Tasks
          </NavLink>
        </li>
        <li>
          <NavLink to="tasks">
            {({ isActive }) => (
              <span
                className={
                  isActive ? activeClassName : undefined
                }
              >
                Tasks
              </span>
            )}
          </NavLink>
        </li>
      </ul>
    </nav>
  );
}
```

If the `end` prop is used, it will ensure this component isn't matched as "active" when its descendant paths are matched. For example, to render a link that is only active at the website root and not any other URLs, you can use:

```tsx
<NavLink to="/" end>
  Home
</NavLink>
```

### `<Form>`

<docs-success>Watch the <a href="https://www.youtube.com/playlist?list=PLXoynULbYuEDG2wBFSZ66b85EIspy3fy6">📼 Remix Singles</a>: <a href="https://www.youtube.com/watch?v=Iv25HAHaFDs&list=PLXoynULbYuEDG2wBFSZ66b85EIspy3fy6">Data Mutations with Form + action</a>, <a href="https://www.youtube.com/watch?v=w2i-9cYxSdc&list=PLXoynULbYuEDG2wBFSZ66b85EIspy3fy6">Multiple Forms and Single Button Mutations</a> and <a href="https://www.youtube.com/watch?v=bMLej7bg5Zo&list=PLXoynULbYuEDG2wBFSZ66b85EIspy3fy6">Clearing Inputs After Form Submissions</a></docs-success>

The `<Form>` component is a declarative way to perform data mutations: creating, updating, and deleting data. While it might be a mind-shift to think about these tasks as "navigation", it's how the web has handled mutations since before JavaScript was created!

```tsx
import { Form } from "@remix-run/react";

function NewEvent() {
  return (
    <Form method="post" action="/events">
      <input type="text" name="title" />
      <input type="text" name="description" />
    </Form>
  );
}
```

- Whether JavaScript is on the page or not, your data interactions created with `<Form>` and `action` will work.
- After a `<Form>` submission, all of the loaders on the page will be reloaded. This ensures that any updates to your data are reflected in the UI.
- `<Form>` automatically serializes your form's values (identically to the browser when not using JavaScript)
- You can build "optimistic UI" and pending indicators with [`useTransition`][usetransition]

#### `<Form action>`

Most of the time you can omit this prop. Forms without an action prop (`<Form method="post">`) will automatically post to the same route within which they are rendered. This makes collocating your component, your data reads, and your data writes a snap.

If you need to post to a different route, then add an action prop:

```tsx
<Form action="/projects/new" method="post" />
```

When a POST is made to a URL, multiple routes in your route hierarchy will match the URL. Unlike a GET to loaders, where all of them are called to build the UI, _only one action is called_. The route called will be the deepest matching route, unless the deepest matching route is an "index route". In this case, it will post to the parent route of the index route (because they share the same URL).

If you want to post to an index route use `?index` in the action: `<Form action="/accounts?index" method="post" />`

| action url        | route action               |
| ----------------- | -------------------------- |
| `/accounts?index` | `routes/accounts/index.js` |
| `/accounts`       | `routes/accounts.js`       |

See also:

- [`?index` query param][index query param]

#### `<Form method>`

This determines the [HTTP verb](https://developer.mozilla.org/en-US/docs/Web/HTTP/Methods) to be used: get, post, put, patch, delete. The default is "get".

```tsx
<Form method="post" />
```

Native `<form>` only supports get and post, so if you want your form to work with JavaScript on or off the page you'll need to stick with those two.

Without JavaScript, Remix will turn non-get requests into "post", but you'll still need to instruct your server with a hidden input like `<input type="hidden" name="_method" value="delete" />`. If you always include JavaScript, you don't need to worry about this.

<docs-info>We generally recommend sticking with "get" and "post" because the other verbs are not supported by HTML</docs-info>

#### `<Form encType>`

Defaults to `application/x-www-form-urlencoded`, use `multipart/form-data` for file uploads.

#### `<Form replace>`

```tsx
<Form replace />
```

Instructs the form to replace the current entry in the history stack, instead of pushing the new entry. If you expect a form to be submitted multiple times you may not want the user to have to click "back" for every submission to get to the previous page.

<docs-warning>This has no effect without JavaScript on the page.</docs-warning>

#### `<Form reloadDocument>`

If true, it will submit the form with the browser instead of JavaScript, even if JavaScript is on the page.

```tsx
<Form reloadDocument />
```

<docs-info>This is recommended over <code>&lt;form></code></docs-info>

When the `action` prop is omitted, `<Form>` and `<form>` will sometimes call different actions depending on what the current URL is.

- `<form>` uses the current URL as the default which can lead to surprising results: forms inside parent routes will post to the child action if you're at the child's URL and the parents action when you're at the parent's URL. This means as the user navigates, the form's behavior changes.
- `<Form>` will always post to the route's action, independent of the URL. A form in a parent route will always post to the parent, even if you're at the child's URL.

See also:

- [`useTransition`][usetransition]
- [`useActionData`][useactiondata]
- [`useSubmit`][usesubmit]

### `<ScrollRestoration>`

This component will emulate the browser's scroll restoration on location changes. Hopefully you never notice this component at all!

It must be the last element on the page, right before the `<Scripts/>` tag:

```tsx lines=[4,5]
<html>
  <body>
    {/* ... */}
    <ScrollRestoration />
    <Scripts />
  </body>
</html>
```

In order to avoid (usually) the client-side routing "scroll flash" on refresh or clicking back into the app from a different domain, this component attempts to restore scroll _before React hydration_. If you render the script anywhere other than the bottom of the document the window will not be tall enough to restore to the correct position.

### `useLoaderData`

<docs-success>Watch the <a href="https://www.youtube.com/playlist?list=PLXoynULbYuEDG2wBFSZ66b85EIspy3fy6">📼 Remix Single</a>: <a href="https://www.youtube.com/watch?v=NXqEP_PsPNc&list=PLXoynULbYuEDG2wBFSZ66b85EIspy3fy6">Loading data into components</a></docs-success>

This hook returns the JSON parsed data from your route loader function.

```tsx lines=[2,9]
import { json } from "@remix-run/node"; // or "@remix-run/cloudflare"
import { useLoaderData } from "@remix-run/react";

export async function loader() {
  return json(await fakeDb.invoices.findAll());
}

export default function Invoices() {
  const invoices = useLoaderData();
  // ...
}
```

### `useActionData`

This hook returns the JSON parsed data from your route action. It returns `undefined` if there hasn't been a submission at the current location yet.

```tsx lines=[2,11,20]
import { json } from "@remix-run/node"; // or "@remix-run/cloudflare"
import { useActionData, Form } from "@remix-run/react";

export async function action({ request }) {
  const body = await request.formData();
  const name = body.get("visitorsName");
  return json({ message: `Hello, ${name}` });
}

export default function Invoices() {
  const data = useActionData();
  return (
    <Form method="post">
      <p>
        <label>
          What is your name?
          <input type="text" name="visitorsName" />
        </label>
      </p>
      <p>{data ? data.message : "Waiting..."}</p>
    </Form>
  );
}
```

The most common use-case for this hook is form validation errors. If the form isn't right, you can simply return the errors and let the user try again (instead of pushing all the errors into sessions and back out of the loader).

```tsx lines=[22, 31, 39-41, 45-47]
import { redirect, json } from "@remix-run/node"; // or "@remix-run/cloudflare"
import { Form, useActionData } from "@remix-run/react";

export async function action({ request }) {
  const form = await request.formData();
  const email = form.get("email");
  const password = form.get("password");
  const errors = {};

  // validate the fields
  if (typeof email !== "string" || !email.includes("@")) {
    errors.email =
      "That doesn't look like an email address";
  }

  if (typeof password !== "string" || password.length < 6) {
    errors.password = "Password must be > 6 characters";
  }

  // return data if we have errors
  if (Object.keys(errors).length) {
    return json(errors, { status: 422 });
  }

  // otherwise create the user and redirect
  await createUser(form);
  return redirect("/dashboard");
}

export default function Signup() {
  const errors = useActionData();

  return (
    <>
      <h1>Signup</h1>
      <Form method="post">
        <p>
          <input type="text" name="email" />
          {errors?.email ? (
            <span>{errors.email}</span>
          ) : null}
        </p>
        <p>
          <input type="text" name="password" />
          {errors?.password ? (
            <span>{errors.password}</span>
          ) : null}
        </p>
        <p>
          <button type="submit">Sign up</button>
        </p>
      </Form>
    </>
  );
}
```

#### Notes about resubmissions

When using `<Form>` (instead of `<form>` or `<Form reloadDocument>`), Remix _does not_ follow the browser's behavior of resubmitting forms when the user clicks back, forward, or refreshes into the location.

<docs-info>Remix client-side navigation does not resubmit forms on pop events like browsers.</docs-info>

Form submissions are navigation events in browsers (and Remix), which means users can click the back button into a location that had a form submission _and the browser will resubmit the form_. You usually don't ever want this to happen.

For example, consider this user flow:

1. The user lands at `/buy`
2. They submit a form to `/checkout`
3. They click a link to `/order/123`

The history stack looks like this, where "\*" is the current entry:

```
GET /buy > POST /checkout > *GET /order/123
```

Now consider the user clicks the back button 😨

```
GET /buy - *POST /checkout < GET /order/123
```

The browser will repost the same information and likely charge their credit card again. You usually don't want this.

The decades-old best practice is to redirect in the POST request. This way the location disappears from the browser's history stack and the user can't "back into it" anymore.

```
GET /buy > POST /checkout, Redirect > GET /order/123
```

This results in a history stack that looks like this:

```
GET /buy - *GET /order/123
```

Now the user can click back without resubmitting the form.

**When you should worry about this**

Usually your actions will either return validation issues or redirect, and then your data and your user's are safe no matter how the form is submitted. But to go into further detail, if you're using:

- `<form>`
- `<Form reloadDocument>`
- You're not rendering `<Scripts/>`
- The user has JavaScript disabled

The browser will resubmit the form in these situations unless you redirect from the action. If these are cases you want to support, we recommend you follow the age-old best practice of redirecting from actions.

If you're using `<Form>` and don't care to support the cases above, you don't need to redirect from your actions. However, if you don't redirect from an action, make sure reposting the same information isn't dangerous to your data or your visitors because you can't control if they have JavaScript enabled or not.

<docs-info>In general, if the form validation fails, return data from the action and render it in the component. But, once you actually change data (in your database, or otherwise), you should redirect.</docs-info>

See also:

- [`action`][action]
- [`useTransition`][usetransition]

### `useFormAction`

Resolves the value of a `<form action>` attribute using React Router's relative paths. This can be useful when computing the correct action for a `<button formAction>`, for example, when a `<button>` changes the action of its `<form>`.

```tsx
function SomeComponent() {
  return (
    <button
      formAction={useFormAction("destroy")}
      formMethod="post"
    >
      Delete
    </button>
  );
}
```

(Yes, HTML buttons can change the action of their form!)

### `useSubmit`

Returns the function that may be used to submit a `<form>` (or some raw `FormData`) to the server using the same process that `<Form>` uses internally `onSubmit`. If you're familiar with React Router's `useNavigate`, you can think about this as the same thing but for `<Form>` instead of `<Link>`.

This is useful whenever you need to programmatically submit a form. For example, you may wish to save a user preferences form whenever any field changes.

```tsx filename=app/routes/prefs.tsx lines=[2,14,18]
import { json } from "@remix-run/node"; // or "@remix-run/cloudflare"
import { useSubmit, useTransition } from "@remix-run/react";

export async function loader() {
  return json(await getUserPreferences());
}

export async function action({ request }) {
  await updatePreferences(await request.formData());
  return redirect("/prefs");
}

function UserPreferences() {
  const submit = useSubmit();
  const transition = useTransition();

  function handleChange(event) {
    submit(event.currentTarget, { replace: true });
  }

  return (
    <Form method="post" onChange={handleChange}>
      <label>
        <input type="checkbox" name="darkMode" value="on" />{" "}
        Dark Mode
      </label>
      {transition.state === "submitting" ? (
        <p>Saving...</p>
      ) : null}
    </Form>
  );
}
```

This can also be useful if you'd like to automatically sign someone out of your website after a period of inactivity. In this case, we've defined inactivity as the user hasn't navigated to any other pages after 5 minutes.

```tsx lines=[1,10,15]
import { useSubmit, useTransition } from "@remix-run/react";
import { useEffect } from "react";

function AdminPage() {
  useSessionTimeout();
  return <div>{/* ... */}</div>;
}

function useSessionTimeout() {
  const submit = useSubmit();
  const transition = useTransition();

  useEffect(() => {
    const timer = setTimeout(() => {
      submit(null, { method: "post", action: "/logout" });
    }, 5 * 60_000);

    return () => clearTimeout(timer);
  }, [submit, transition]);
}
```

### `useTransition`

<docs-success>Watch the <a href="https://www.youtube.com/playlist?list=PLXoynULbYuEDG2wBFSZ66b85EIspy3fy6">📼 Remix Singles</a>: <a href="https://www.youtube.com/watch?v=y4VLIFjFq8k&list=PLXoynULbYuEDG2wBFSZ66b85EIspy3fy6">Pending UI</a>, <a href="https://www.youtube.com/watch?v=bMLej7bg5Zo&list=PLXoynULbYuEDG2wBFSZ66b85EIspy3fy6">Clearing Inputs After Form Submissions</a>, and <a href="https://www.youtube.com/watch?v=EdB_nj01C80&list=PLXoynULbYuEDG2wBFSZ66b85EIspy3fy6">Optimistic UI</a></docs-success>

This hook tells you everything you need to know about a page transition to build pending navigation indicators and optimistic UI on data mutations. Things like:

- Global loading spinners
- Spinners on clicked links
- Disabling forms while the mutation is happening
- Adding spinners to submit buttons
- Optimistically showing a new record while it's being created on the server
- Optimistically showing the new state of a record while it's being updated

```js
import { useTransition } from "@remix-run/react";

function SomeComponent() {
  const transition = useTransition();
  transition.state;
  transition.type;
  transition.submission;
  transition.location;
}
```

#### `transition.state`

You can know the state of the transition with `transition.state`. It will be one of:

- **idle** - There is no transition pending.
- **submitting** - A form has been submitted. If GET, then the route loader is being called. If POST, PUT, PATCH, DELETE, then the route action is being called.
- **loading** - The loaders for the next routes are being called to render the next page.

Normal navigation's transition as follows:

```
idle → loading → idle
```

GET form submissions transition as follows:

```
idle → submitting → idle
```

Form submissions with POST, PUT, PATCH, or DELETE transition as follows:

```
idle → submitting → loading → idle
```

```tsx
function SubmitButton() {
  const transition = useTransition();

  const text =
    transition.state === "submitting"
      ? "Saving..."
      : transition.state === "loading"
      ? "Saved!"
      : "Go";

  return <button type="submit">{text}</button>;
}
```

#### `transition.type`

Most pending UI only cares about `transition.state`, but the transition can tell you even more information on `transition.type`.

Remix calls your route loaders at various times, like on normal link clicks or after a form submission completes. If you'd like to build pending indication that is more granular than "loading" and "submitting", use the `transition.type`.

Depending on the transition state, the types can be the following:

- `state === "idle"`

  - **idle** - The type is always idle when there's not a pending navigation.

- `state === "submitting"`

  - **actionSubmission** - A form has been submitted with POST, PUT, PATCH, or DELETE, and the action is being called
  - **loaderSubmission** - A form has been submitted with GET and the loader is being called

- `state === "loading"`

  - **loaderSubmissionRedirect** - A "loaderSubmission" was redirected by the loader and the next routes are being loaded
  - **actionRedirect** - An "actionSubmission" was redirected by the action and the next routes are being loaded
  - **actionReload** - The action from an "actionSubmission" returned data and the loaders on the page are being reloaded
  - **fetchActionRedirect** - An action [fetcher][usefetcher] redirected and the next routes are being loaded
  - **redirect** - A loader from a normal navigation (or redirect) redirected to a new location and the new routes are being loaded
  - **load** - A normal load from a normal navigation

```tsx
function SubmitButton() {
  const transition = useTransition();

  const loadTexts = {
    actionRedirect: "Data saved, redirecting...",
    actionReload: "Data saved, reloading fresh data...",
  };

  const text =
    transition.state === "submitting"
      ? "Saving..."
      : transition.state === "loading"
      ? loadTexts[transition.type] || "Loading..."
      : "Go";

  return <button type="submit">{text}</button>;
}
```

#### `transition.submission`

Any transition that started from a `<Form>` or `useSubmit` will have your form's submission attached to it. This is primarily useful to build "Optimistic UI" with the `submission.formData` [`FormData`](https://developer.mozilla.org/en-US/docs/Web/API/FormData) object.

TODO: Example

#### `transition.location`

This tells you what the next location is going to be. It's most useful when matching against the next URL for custom links and hooks.

For example, this `Link` knows when its page is loading and about to become active:

```tsx lines=[7-9]
import { Link, useResolvedPath } from "@remix-run/react";

function PendingLink({ to, children }) {
  const transition = useTransition();
  const path = useResolvedPath(to);

  const isPending =
    transition.state === "loading" &&
    transition.location.pathname === path.pathname;

  return (
    <Link
      data-pending={isPending ? "true" : null}
      to={to}
      children={children}
    />
  );
}
```

Note that this link will not appear "pending" if a form is being submitted to the URL the link points to, because we only do this for "loading" states. The form will contain the pending UI for when the state is "submitting", once the action is complete, then the link will go pending.

### `useFetcher`

<docs-success>Watch the <a href="https://www.youtube.com/playlist?list=PLXoynULbYuEDG2wBFSZ66b85EIspy3fy6">📼 Remix Singles</a>: <a href="https://www.youtube.com/watch?v=vTzNpiOk668&list=PLXoynULbYuEDG2wBFSZ66b85EIspy3fy6">Concurrent Mutations w/ useFetcher</a> and <a href="https://www.youtube.com/watch?v=EdB_nj01C80&list=PLXoynULbYuEDG2wBFSZ66b85EIspy3fy6">Optimistic UI</a></docs-success>

In HTML/HTTP, data mutations and loads are modeled with navigation: `<a href>` and `<form action>`. Both cause a navigation in the browser. The Remix equivalents are `<Link>` and `<Form>`.

But sometimes you want to call a loader outside of navigation, or call an action (and get the routes to reload) but you don't want the URL to change. Many interactions with the server aren't navigation events. This hook lets you plug your UI into your actions and loaders without navigating.

This is useful when you need to:

- fetch data not associated with UI routes (popovers, dynamic forms, etc.)
- submit data to actions without navigating (shared components like a newsletter sign ups)
- handle multiple concurrent submissions in a list (typical "todo app" list where you can click multiple buttons and all be pending at the same time)
- infinite scroll containers
- and more!

It is common for Remix newcomers to see this hook and think it is the primary way to interact with the server for data loading and updates--because it looks like what you might have done outside of Remix. If your use case can be modeled as "navigation", it's recommended you use one of the core data APIs before reaching for `useFetcher`:

- [`useLoaderData`][useloaderdata]
- [`Form`][form]
- [`useActionData`][useactiondata]
- [`useTransition`][usetransition]

If you're building a highly interactive, "app like" user interface, you will `useFetcher` often.

```tsx
import { useFetcher } from "@remix-run/react";

function SomeComponent() {
  const fetcher = useFetcher();

  // trigger the fetch with these
  <fetcher.Form {...formOptions} />;

  useEffect(() => {
    fetcher.submit(data, options);
    fetcher.load(href);
  }, [fetcher]);

  // build UI with these
  fetcher.state;
  fetcher.type;
  fetcher.submission;
  fetcher.data;
}
```

Notes about how it works:

- Automatically handles cancellation of the fetch at the browser level
- When submitting with POST, PUT, PATCH, DELETE, the action is called first
  - After the action completes, the loaders on the page are reloaded to capture any mutations that may have happened, automatically keeping your UI in sync with your server state
- When multiple fetchers are inflight at once, it will
  - commit the freshest available data as they each land
  - ensure no stale loads override fresher data, no matter which order the responses return
- Handles uncaught errors by rendering the nearest `ErrorBoundary` (just like a normal navigation from `<Link>` or `<Form>`)
- Will redirect the app if your action/loader being called returns a redirect (just like a normal navigation from `<Link>` or `<Form>`)

#### `fetcher.state`

You can know the state of the fetcher with `fetcher.state`. It will be one of:

- **idle** - nothing is being fetched.
- **submitting** - A form has been submitted. If the method is GET, then the route loader is being called. If POST, PUT, PATCH, or DELETE, then the route action is being called.
- **loading** - The loaders for the routes are being reloaded after an action submission

#### `fetcher.type`

This is the type of state the fetcher is in. It's like `fetcher.state`, but more granular. Depending on the fetcher's state, the types can be the following:

- `state === "idle"`

  - **init** - The fetcher isn't doing anything currently and hasn't done anything yet.
  - **done** - The fetcher isn't doing anything currently, but it has completed a fetch and you can safely read the `fetcher.data`.

- `state === "submitting"`

  - **actionSubmission** - A form has been submitted with POST, PUT, PATCH, or DELETE, and the action is being called.
  - **loaderSubmission** - A form has been submitted with GET and the loader is being called.

- `state === "loading"`

  - **actionReload** - The action from an "actionSubmission" returned data and the loaders on the page are being reloaded.
  - **actionRedirect** - The action from an "actionSubmission" returned a redirect and the page is transitioning to the new location.
  - **load** - A route's loader is being called without a submission (`fetcher.load()`).

#### `fetcher.submission`

When using `<fetcher.Form>` or `fetcher.submit()`, the form submission is available to build optimistic UI.

It is not available when the fetcher state is "idle" or "loading".

#### `fetcher.data`

The returned response data from your loader or action is stored here. Once the data is set, it persists on the fetcher even through reloads and resubmissions (like calling `fetcher.load()` again after having already read the data).

#### `fetcher.Form`

Just like `<Form>` except it doesn't cause a navigation. (You'll get over the dot in JSX, don't worry.)

```tsx
function SomeComponent() {
  const fetcher = useFetcher();
  return (
    <fetcher.Form method="post" action="/some/route">
      <input type="text" />
    </fetcher.Form>
  );
}
```

#### `fetcher.submit()`

Just like `useSubmit` except it doesn't cause a navigation.

```tsx
function SomeComponent() {
  const fetcher = useFetcher();

  const onClick = () =>
    fetcher.submit({ some: "values" }, { method: "post" });

  // ...
}
```

Although a URL matches multiple Routes in a remix router hierarchy, a `fetcher.submit()` call will only call the action on the deepest matching route, unless the deepest matching route is an "index route". In this case, it will post to the parent route of the index route (because they share the same URL).

If you want to submit to an index route use `?index` in the URL:

```js
fetcher.submit(
  { some: "values" },
  { method: "post", action: "/accounts?index" }
);
```

See also:

- [`?index` query param][index query param]

#### `fetcher.load()`

Loads data from a route loader.

```tsx
function SomeComponent() {
  const fetcher = useFetcher();

  useEffect(() => {
    if (fetcher.type === "init") {
      fetcher.load("/some/route");
    }
  }, [fetcher]);

  fetcher.data; // the data from the loader
}
```

Although a URL matches multiple Routes in a remix router hierarchy, a `fetcher.load()` call will only call the loader on the deepest matching route, unless the deepest matching route is an "index route". In this case, it will load the parent route of the index route (because they share the same URL).

If you want to load an index route use `?index` in the URL:

```js
fetcher.load("/some/route?index");
```

See also:

- [`?index` query param][index query param]

#### Examples

<docs-success>Watch the <a href="https://www.youtube.com/playlist?list=PLXoynULbYuEDG2wBFSZ66b85EIspy3fy6">📼 Remix Single</a>: <a href="https://www.youtube.com/watch?v=jd_bin5HPrw&list=PLXoynULbYuEDG2wBFSZ66b85EIspy3fy6">Remix Newsletter Signup Form</a></docs-success>

**Newsletter Signup Form**

Perhaps you have a persistent newsletter signup at the bottom of every page on your site. This is not a navigation event, so useFetcher is perfect for the job. First, you create a Resource Route:

```tsx filename=routes/newsletter/subscribe.tsx
export async function action({ request }) {
  const email = (await request.formData()).get("email");
  try {
    await subscribe(email);
    return json({ ok: true });
  } catch (error) {
    return json({ error: error.message });
  }
}
```

Then, somewhere else in your app (your root layout in this example), you render the following component:

```tsx filename=routes/root.tsx
// ...

function NewsletterSignup() {
  const newsletter = useFetcher();
  const ref = useRef();

  useEffect(() => {
    if (newsletter.type === "done" && newsletter.data.ok) {
      ref.current.reset();
    }
  }, [newsletter]);

  return (
    <newsletter.Form
      ref={ref}
      method="post"
      action="/newsletter/subscribe"
    >
      <p>
        <input type="text" name="email" />{" "}
        <button
          type="submit"
          disabled={newsletter.state === "submitting"}
        >
          Subscribe
        </button>
      </p>

      {newsletter.type === "done" ? (
        newsletter.data.ok ? (
          <p>Thanks for subscribing!</p>
        ) : newsletter.data.error ? (
          <p data-error>{newsletter.data.error}</p>
        ) : null
      ) : null}
    </newsletter.Form>
  );
}
```

<docs-info>You can still provide a no-JavaScript experience</docs-info>

Because `useFetcher` doesn't cause a navigation, it won't automatically work if there is no JavaScript on the page like a normal Remix `<Form>` will because the browser will still navigate to the form's action.

If you want to support a no JavaScript experience, just export a component from the route with the action.

```tsx filename=routes/newsletter/subscribe.tsx
export async function action({ request }) {
  // just like before
}

export default function NewsletterSignupRoute() {
  const newsletter = useActionData();
  return (
    <Form method="post" action="/newsletter/subscribe">
      <p>
        <input type="text" name="email" />{" "}
        <button type="submit">Subscribe</button>
      </p>

      {newsletter.data.ok ? (
        <p>Thanks for subscribing!</p>
      ) : newsletter.data.error ? (
        <p data-error>{newsletter.data.error}</p>
      ) : null}
    </Form>
  );
}
```

- When JS is on the page, the user will subscribe to the newsletter and the page won't change, they'll just get a solid, dynamic experience
- When JS is not on the page, they'll be transitioned to the signup page by the browser.

You could even refactor the component to take props from the hooks and reuse it:

```tsx filename=routes/newsletter/subscribe.tsx
import { Form, useFetcher } from "@remix-run/react";

// used in the footer
export function NewsletterSignup() {
  const newsletter = useFetcher();
  return (
    <NewsletterForm
      Form={newsletter.Form}
      data={newsletter.data}
      state={newsletter.state}
      type={newsletter.type}
    />
  );
}

// used here and in the route
export function NewsletterForm({
  Form,
  data,
  state,
  type,
}) {
  // refactor a bit in here, just read from props instead of useFetcher
}
```

And now you could reuse the same form, but it gets data from a different hook for the no-js experience:

```tsx filename=routes/newsletter/subscribe.tsx
import { Form } from "@remix-run/react";

import { NewsletterForm } from "~/NewsletterSignup";

export default function NewsletterSignupRoute() {
  const data = useActionData();
  return (
    <NewsletterForm
      Form={Form}
      data={data}
      state="idle"
      type="done"
    />
  );
}
```

**Mark Article as Read**

Imagine you want to mark an article has been read by the current user after they've been on the page for a while and scrolled to the bottom, you could make a hook that looks something like this:

```tsx
function useMarkAsRead({ articleId, userId }) {
  const marker = useFetcher();

  useSpentSomeTimeHereAndScrolledToTheBottom(() => {
    marker.submit(
      { userId },
      {
        method: "post",
        action: `/article/${articleID}/mark-as-read`,
      }
    );
  });
}
```

**User Avatar Details Popup**

Anytime you show the user avatar, you could put a hover effect that fetches data from a loader and displays it in a popup.

```tsx filename=routes/user/$id/details.tsx
export async function loader({ params }) {
  return json(
    await fakeDb.user.find({ where: { id: params.id } })
  );
}

function UserAvatar({ partialUser }) {
  const userDetails = useFetcher();
  const [showDetails, setShowDetails] = useState(false);

  useEffect(() => {
    if (showDetails && userDetails.type === "init") {
      userDetails.load(`/users/${user.id}/details`);
    }
  }, [showDetails, userDetails]);

  return (
    <div
      onMouseEnter={() => setShowDetails(true)}
      onMouseLeave={() => setShowDetails(false)}
    >
      <img src={partialUser.profileImageUrl} />
      {showDetails ? (
        userDetails.type === "done" ? (
          <UserPopup user={userDetails.data} />
        ) : (
          <UserPopupLoading />
        )
      ) : null}
    </div>
  );
}
```

**Async Reach UI Combobox**

If the user needs to select a city, you could have a loader that returns a list of cities based on a query and plug it into a Reach UI combobox:

```tsx filename=routes/city-search.tsx
export async function loader({ request }) {
  const url = new URL(request.url);
  return json(
    await searchCities(url.searchParams.get("city-query"))
  );
}

function CitySearchCombobox() {
  const cities = useFetcher();

  return (
    <cities.Form method="get" action="/city-search">
      <Combobox aria-label="Cities">
        <div>
          <ComboboxInput
            name="city-query"
            onChange={(event) =>
              cities.submit(event.target.form)
            }
          />
          {cities.state === "submitting" ? (
            <Spinner />
          ) : null}
        </div>

        {cities.data ? (
          <ComboboxPopover className="shadow-popup">
            {cities.data.error ? (
              <p>Failed to load cities :(</p>
            ) : cities.data.length ? (
              <ComboboxList>
                {cities.data.map((city) => (
                  <ComboboxOption
                    key={city.id}
                    value={city.name}
                  />
                ))}
              </ComboboxList>
            ) : (
              <span>No results found</span>
            )}
          </ComboboxPopover>
        ) : null}
      </Combobox>
    </cities.Form>
  );
}
```

### `useFetchers`

Returns an array of all inflight fetchers.

This is useful for components throughout the app that didn't create the fetchers but want to use their submissions to participate in optimistic UI.

For example, imagine a UI where the sidebar lists projects, and the main view displays a list of checkboxes for the current project. The sidebar could display the number of completed and total tasks for each project.

```
+-----------------+----------------------------+
|                 |                            |
|   Soccer  (8/9) | [x] Do the dishes          |
|                 |                            |
| > Home    (2/4) | [x] Fold laundry           |
|                 |                            |
|                 | [ ] Replace battery in the |
|                 |     smoke alarm            |
|                 |                            |
|                 | [ ] Change lights in kids  |
|                 |     bathroom               |
|                 |                            |
+-----------------+----------------------------┘
```

When the user clicks a checkbox, the submission goes to the action to change the state of the task. Instead of creating a "loading state" we want to create an "optimistic UI" that will **immediately** update the checkbox to appear checked even though the server hasn't processed it yet. In the checkbox component, we can use `fetcher.submission`:

```tsx
function Task({ task }) {
  const toggle = useFetcher();
  const checked = toggle.submission
    ? // use the optimistic version
      Boolean(toggle.submission.formData.get("complete"))
    : // use the normal version
      task.complete;

  const { projectId, id } = task;
  return (
    <toggle.Form
      method="put"
      action={`/project/${projectId}/tasks/${id}`}
    >
      <label>
        <input
          type="checkbox"
          checked={checked}
          onChange={(e) => toggle.submit(e.target.form)}
        />
      </label>
    </toggle.Form>
  );
}
```

This awesome for the checkbox, but the sidebar will say 2/4 while the checkboxes show 3/4 when the user clicks on of them!

```
+-----------------+----------------------------+
|                 |                            |
|   Soccer  (8/9) | [x] Do the dishes          |
|                 |                            |
| > Home    (2/4) | [x] Fold laundry           |
|                 |                            |
|          CLICK!-->[x] Replace battery in the |
|                 |     smoke alarm            |
|                 |                            |
|                 | [ ] Change lights in kids  |
|                 |     bathroom               |
|                 |                            |
+-----------------+----------------------------┘
```

Because Remix will automatically reload the routes, the sidebar will quickly update and be correct. But for a moment, it's gonna feel a little funny.

This is where `useFetchers` comes in. Up in the sidebar, we can access all the inflight fetcher states from the checkboxes - even though it's not the component that created them.

The strategy has three steps:

1. Find the submissions for tasks in a specific project
2. Use the `fetcher.submission.formData` to immediately update the count
3. Use the normal task's state if it's not inflight

Here's some sample code:

```js
function ProjectTaskCount({ project }) {
  const fetchers = useFetchers();
  let completedTasks = 0;

  // 1) Find my task's submissions
  const myFetchers = new Map();
  for (const f of fetchers) {
    if (
      f.submission &&
      f.submission.action.startsWith(
        `/projects/${project.id}/task`
      )
    ) {
      const taskId = f.submission.formData.get("id");
      myFetchers.set(
        parseInt(taskId),
        f.submission.formData.get("complete") === "on"
      );
    }
  }

  for (const task of project.tasks) {
    // 2) use the optimistic version
    if (myFetchers.has(task.id)) {
      if (myFetchers.get(task.id)) {
        completedTasks++;
      }
    }
    // 3) use the normal version
    else if (task.complete) {
      completedTasks++;
    }
  }

  return (
    <small>
      {completedTasks}/{project.tasks.length}
    </small>
  );
}
```

### `useMatches`

Returns the current route matches on the page. This is useful for creating layout abstractions with your current routes.

```js
function SomeComponent() {
  const matches = useMatches();

  // ...
}
```

`matches` has the following shape:

```js
[
  { id, pathname, data, params, handle }, // root route
  { id, pathname, data, params, handle }, // layout route
  { id, pathname, data, params, handle }, // child route
  // etc.
];
```

Remix knows all of your route matches and data at the top of the React element tree. That's how we can:

- add meta tags to the top of the document even though they are defined in nested routes lower in the tree
- add `<link>` tags to assets at the top of the document even though ...
- add `<script>` bundles for each route at the top of the document ...

Pairing route `handle` with `useMatches`, you can build your own, similar conventions to Remix's built-in `<Meta>`, `<Links>`, and `<Scripts>` components.

Let's consider building some breadcrumbs. If a route wants to participate in these breadcrumbs at the top of the root layout, it normally can't because it renders down low in the tree.

You can put whatever you want on a route `handle`. Here we'll use `breadcrumb`. It's not a Remix thing, it's whatever you want. Here it's added to a parent route:

1. Add the breadcrumb handle to the parent route

   ```tsx
   // routes/parent.tsx
   export const handle = {
     breadcrumb: () => <Link to="/parent">Some Route</Link>,
   };
   ```

2. We can do the same for a child route

   ```tsx
   // routes/parent/child.tsx
   export const handle = {
     breadcrumb: () => (
       <Link to="/parent/child">Child Route</Link>
     ),
   };
   ```

3. Now we can put it all together in our root route with `useMatches`.

   ```tsx [6, 20-31]
   // root.tsx
   import {
     Links,
     Scripts,
     useLoaderData,
     useMatches,
   } from "@remix-run/react";

   export default function Root() {
     const matches = useMatches();

     return (
       <html lang="en">
         <head>
           <Links />
         </head>
         <body>
           <header>
             <ol>
               {matches
                 // skip routes that don't have a breadcrumb
                 .filter(
                   (match) =>
                     match.handle && match.handle.breadcrumb
                 )
                 // render breadcrumbs!
                 .map((match, index) => (
                   <li key={index}>
                     {match.handle.breadcrumb(match)}
                   </li>
                 ))}
             </ol>
           </header>

           <Outlet />
         </body>
       </html>
     );
   }
   ```

Notice that we're passing the `match` to breadcrumbs. We didn't use it, but we could have used `match.data` to use our route's data in the breadcrumb.

Another common use case is [enabling JavaScript for some routes and not others][disabling-javascript].

Once again, `useMatches` with `handle` is a great way for routes to participate in rendering abstractions at the top of element tree, above where the route is actually rendered.

For an example of how to share loader data via `useMatches`, check out [the sharing loader data example in the remix repo][example-sharing-loader-data].

### `useBeforeUnload`

This hook is just a helper around `window.onbeforeunload`.

When users click links to pages they haven't visited yet, Remix loads the code-split modules for that page. If you deploy in the middle of a user's session, and you or your host removes the old files from the server (many do 😭), then Remix's requests for those modules will fail. Remix recovers by automatically reloading the browser at the new URL. This should start over from the server with the latest version of your application. Most of the time this works out great, and user doesn't even know anything happened.

In this situation, you may need to save important application state on the page (to something like the browser's local storage), because the automatic page reload will lose any state you had.

Remix or not, this is a good practice. The user can change the url, accidentally close the browser window, etc.

```tsx lines=[1,7-11]
import { useBeforeUnload } from "@remix-run/react";

function SomeForm() {
  const [state, setState] = React.useState(null);

  // save it off before the automatic page reload
  useBeforeUnload(
    React.useCallback(() => {
      localStorage.stuff = state;
    }, [state])
  );

  // read it in when they return
  React.useEffect(() => {
    if (state === null && localStorage.stuff != null) {
      setState(localStorage.stuff);
    }
  }, [state]);

  return <>{/*... */}</>;
}
```

## HTTP Helpers

### `json`

This is a shortcut for creating `application/json` responses. It assumes you are using `utf-8` encoding.

```ts lines=[2,6]
import type { LoaderFunction } from "@remix-run/node"; // or "@remix-run/cloudflare"
import { json } from "@remix-run/node"; // or "@remix-run/cloudflare"

export const loader: LoaderFunction = async () => {
  // So you can write this:
  return json({ any: "thing" });

  // Instead of this:
  return new Response(JSON.stringify({ any: "thing" }), {
    headers: {
      "Content-Type": "application/json; charset=utf-8",
    },
  });
};
```

You can also pass a status code and headers:

```ts lines=[4-9]
export const loader: LoaderFunction = async () => {
  return json(
    { not: "coffee" },
    {
      status: 418,
      headers: {
        "Cache-Control": "no-store",
      },
    }
  );
};
```

### `redirect`

This is shortcut for sending 30x responses.

```ts lines=[2,8]
import type { ActionFunction } from "@remix-run/node"; // or "@remix-run/cloudflare"
import { redirect } from "@remix-run/node"; // or "@remix-run/cloudflare"

export const action: ActionFunction = async () => {
  const userSession = await getUserSessionOrWhatever();

  if (!userSession) {
    return redirect("/login");
  }

  return json({ ok: true });
};
```

By default it sends 302, but you can change it to whichever redirect status code you'd like:

```ts
redirect(path, 301);
redirect(path, 303);
```

You can also send a `ResponseInit` to set headers, like committing a session.

```ts
redirect(path, {
  headers: {
    "Set-Cookie": await commitSession(session),
  },
});

redirect(path, {
  status: 302,
  headers: {
    "Set-Cookie": await commitSession(session),
  },
});
```

Of course, you can do redirects without this helper if you'd rather build it up yourself:

```ts
// this is a shortcut...
return redirect("/else/where", 303);

// ...for this
return new Response(null, {
  status: 303,
  headers: {
    Location: "/else/where",
  },
});
```

## `unstable_parseMultipartFormData`

Allows you to handle multipart forms (file uploads) for your app.

Would be useful to understand [the Browser File API](https://developer.mozilla.org/en-US/docs/Web/API/File) to know how to use this API.

It's to be used in place of `request.formData()`.

```diff
- const formData = await request.formData();
+ const formData = await unstable_parseMultipartFormData(request, uploadHandler);
```

For example:

```tsx lines=[4-7,9,25]
export const action: ActionFunction = async ({
  request,
}) => {
  const formData = await unstable_parseMultipartFormData(
    request,
    uploadHandler // <-- we'll look at this deeper next
  );

  // the returned value for the file field is whatever our uploadHandler returns.
  // Let's imagine we're uploading the avatar to s3,
  // so our uploadHandler returns the URL.
  const avatarUrl = formData.get("avatar");

  // update the currently logged in user's avatar in our database
  await updateUserAvatar(request, avatarUrl);

  // success! Redirect to account page
  return redirect("/account");
};

export default function AvatarUploadRoute() {
  return (
    <Form method="post" encType="multipart/form-data">
      <label htmlFor="avatar-input">Avatar</label>
      <input id="avatar-input" type="file" name="avatar" />
      <button>Upload</button>
    </Form>
  );
}
```

### `uploadHandler`

The `uploadHandler` is the key to the whole thing. It's responsible for what happens to the multipart/form-data parts as they are being streamed from the client. You can save it to disk, store it in memory, or act as a proxy to send it somewhere else (like a file storage provider).

Remix has two utilities to create `uploadHandler`s for you:

- `unstable_createFileUploadHandler`
- `unstable_createMemoryUploadHandler`

These are fully featured utilities for handling fairly simple use cases. It's not recommended to load anything but quite small files into memory. Saving files to disk is a reasonable solution for many use cases. But if you want to upload the file to a file hosting provider, then you'll need to write your own.

#### `unstable_createFileUploadHandler (node)`

An upload handler that will write parts with a filename to disk to keep them out of memory, parts without a filename will not be parsed. Should be composed with another upload handler.

**Example:**

```tsx
export const action: ActionFunction = async ({
  request,
}) => {
  const uploadHandler = unstable_composeUploadHandlers(
    unstable_createFileUploadHandler({
      maxPartSize: 5_000_000,
      file: ({ filename }) => filename,
    }),
    // parse everything else into memory
    unstable_createMemoryUploadHandler()
  );
  const formData = await unstable_parseMultipartFormData(
    request,
    uploadHandler
  );

  const file = formData.get("avatar");

  // file is a "NodeOnDiskFile" which implements the "File" API
  // ... etc
};
```

**Options:**

| Property           | Type               | Default                         | Description                                                                                                                                               |
| ------------------ | ------------------ | ------------------------------- | --------------------------------------------------------------------------------------------------------------------------------------------------------- |
| avoidFileConflicts | boolean            | true                            | Avoid file conflicts by appending a timestamp on the end of the filename if it already exists on disk                                                     |
| directory          | string \| Function | os.tmpdir()                     | The directory to write the upload.                                                                                                                        |
| file               | Function           | () => `upload_${random}.${ext}` | The name of the file in the directory. Can be a relative path, the directory structure will be created if it does not exist.                              |
| maxPartSize        | number             | 3000000                         | The maximum upload size allowed (in bytes). If the size is exceeded a MaxPartSizeExceededError will be thrown.                                            |
| filter             | Function           | OPTIONAL                        | A function you can write to prevent a file upload from being saved based on filename, mimetype, or encoding. Return `false` and the file will be ignored. |

The function API for `file` and `directory` are the same. They accept an `object` and return a `string`. The object it accepts has `filename`, `encoding`, and `mimetype` (all strings).The `string` returned is the path.

The `filter` function accepts an `object` and returns a `boolean` (or a promise that resolves to a `boolean`). The object it accepts has the `filename`, `encoding`, and `mimetype` (all strings). The `boolean` returned is `true` if you want to handle that file stream.

#### `unstable_createMemoryUploadHandler`

**Example:**

```tsx
export const action: ActionFunction = async ({
  request,
}) => {
  const uploadHandler = unstable_createMemoryUploadHandler({
    maxPartSize: 500_000,
  });
  const formData = await unstable_parseMultipartFormData(
    request,
    uploadHandler
  );

  const file = formData.get("avatar");

  // file is a "File" (https://mdn.io/File) polyfilled for node
  // ... etc
};
```

**Options:** The only options supported are `maxPartSize` and `filter` which work the same as in `unstable_createFileUploadHandler` above. This API is not recommended for anything at scale, but is a convenient utility for simple use cases and as a fallback for another handler.

### Custom `uploadHandler`

Most of the time, you'll probably want to proxy the file stream to a file host.

**Example:**

```tsx
<<<<<<< HEAD
import type { UploadHandler } from "@remix-run/{runtime}";
import {
  unstable_composeUploadHandlers,
  unstable_createMemoryUploadHandler,
} from "@remix-run/{runtime}";
// writeAsyncIterableToWritable is a node only utility
import { writeAsyncIterableToWritable } from "@remix-run/node";
=======
import type { UploadHandler } from "@remix-run/node"; // or "@remix-run/cloudflare"
>>>>>>> 15d18e62
import type {
  UploadApiOptions,
  UploadApiResponse,
  UploadStream,
} from "cloudinary";
import cloudinary from "cloudinary";

async function uploadImageToCloudinary(
  data: AsyncIterable<Uint8Array>
) {
  const uploadPromise = new Promise<UploadApiResponse>(
    async (resolve, reject) => {
      const uploadStream =
        cloudinary.v2.uploader.upload_stream(
          {
            folder: "remix",
          },
          (error, result) => {
            if (error) {
              reject(error);
              return;
            }
            resolve(result);
          }
        );
      await writeAsyncIterableToWritable(
        data,
        uploadStream
      );
    }
  );

  return uploadPromise;
}

export const action: ActionFunction = async ({
  request,
}) => {
  const userId = getUserId(request);

  const uploadHandler = unstable_composeUploadHandlers(
    // our custom upload handler
    async ({ name, contentType, data, filename }) => {
      if (name !== "img") {
        return undefined;
      }
      const uploadedImage = await uploadImageToCloudinary(
        data
      );
      return uploadedImage.secure_url;
    },
    // fallback to memory for everything else
    unstable_createMemoryUploadHandler()
  );

  const formData = await unstable_parseMultipartFormData(
    request,
    uploadHandler
  );

  const imageUrl = formData.get("avatar");

  // because our uploadHandler returns a string, that's what the imageUrl will be.
  // ... etc
};
```

The `UploadHandler` function accepts a number of parameters about the file:

| Property | Type     | Description                                                                  |
| -------- | -------- | ---------------------------------------------------------------------------- |
| name     | string   | The field name (comes from your HTML form field "name" value)                |
| stream   | Readable | The stream of the file bytes                                                 |
| filename | string   | The name of the file that the user selected for upload (like `rickroll.mp4`) |
| encoding | string   | The encoding of the file (like `7bit`)                                       |
| mimetype | string   | The mimetype of the file (like `video/mp4`)                                  |

Your job is to do whatever you need with the `stream` and return a value that's a valid [`FormData`](https://developer.mozilla.org/en-US/docs/Web/API/FormData) value: [`File`](https://developer.mozilla.org/en-US/docs/Web/API/File), `string`, or `undefined`.

### Upload Handler Composition

We have the built-in `unstable_createFileUploadHandler` and `unstable_createMemoryUploadHandler` and we also expect more upload handler utilities to be developed in the future. If you have a form that needs to use different upload handlers, you can compose them together with a custom handler, here's a theoretical example:

```tsx filename=file-upload-handler.server.tsx
import type { UploadHandler } from "@remix-run/node"; // or "@remix-run/cloudflare"
import { unstable_createFileUploadHandler } from "@remix-run/node"; // or "@remix-run/cloudflare"
import { createCloudinaryUploadHandler } from "some-handy-remix-util";

export const standardFileUploadHandler =
  unstable_createFileUploadHandler({
    directory: "public/calendar-events",
  });

export const cloudinaryUploadHandler =
  createCloudinaryUploadHandler({
    folder: "/my-site/avatars",
  });

export const fileUploadHandler: UploadHandler = (args) => {
  if (args.name === "calendarEvent") {
    return standardFileUploadHandler(args);
  } else if (args.name === "eventBanner") {
    return cloudinaryUploadHandler(args);
  } else {
    args.stream.resume();
  }
};
```

## Cookies

A [cookie](https://developer.mozilla.org/en-US/docs/Web/HTTP/Cookies) is a small piece of information that your server sends someone in a HTTP response that their browser will send back on subsequent requests. This technique is a fundamental building block of many interactive websites that adds state so you can build authentication (see [sessions][sessions]), shopping carts, user preferences, and many other features that require remembering who is "logged in".

Remix's `Cookie` interface provides a logical, reusable container for cookie metadata.

### Using cookies

While you may create these cookies manually, it is more common to use a [session storage][sessions].

In Remix, you will typically work with cookies in your `loader` and/or `action` functions (see <Link to="../mutations">mutations</Link>), since those are the places where you need to read and write data.

Let's say you have a banner on your e-commerce site that prompts users to check out the items you currently have on sale. The banner spans the top of your homepage, and includes a button on the side that allows the user to dismiss the banner so they don't see it for at least another week.

First, create a cookie:

```js filename=app/cookies.js
import { createCookie } from "@remix-run/node"; // or "@remix-run/cloudflare"

export const userPrefs = createCookie("user-prefs", {
  maxAge: 604_800, // one week
});
```

Then, you can `import` the cookie and use it in your `loader` and/or `action`. The `loader` in this case just checks the value of the user preference so you can use it in your component for deciding whether to render the banner. When the button is clicked, the `<form>` calls the `action` on the server and reloads the page without the banner.

**Note:** We recommend (for now) that you create all the cookies your app needs in `app/cookies.js` and `import` them into your route modules. This allows the Remix compiler to correctly prune these imports out of the browser build where they are not needed. We hope to eventually remove this caveat.

```tsx filename=app/routes/index.tsx lines=[4,8-9,15-16,20]
import { json, redirect } from "@remix-run/node"; // or "@remix-run/cloudflare"
import { useLoaderData } from "@remix-run/react";

import { userPrefs } from "~/cookies";

export async function loader({ request }) {
  const cookieHeader = request.headers.get("Cookie");
  const cookie =
    (await userPrefs.parse(cookieHeader)) || {};
  return json({ showBanner: cookie.showBanner });
}

export async function action({ request }) {
  const cookieHeader = request.headers.get("Cookie");
  const cookie =
    (await userPrefs.parse(cookieHeader)) || {};
  const bodyParams = await request.formData();

  if (bodyParams.get("bannerVisibility") === "hidden") {
    cookie.showBanner = false;
  }

  return redirect("/", {
    headers: {
      "Set-Cookie": await userPrefs.serialize(cookie),
    },
  });
}

export default function Home() {
  const { showBanner } = useLoaderData();

  return (
    <div>
      {showBanner ? (
        <div>
          <Link to="/sale">Don't miss our sale!</Link>
          <Form method="post">
            <input
              type="hidden"
              name="bannerVisibility"
              value="hidden"
            />
            <button type="submit">Hide</button>
          </Form>
        </div>
      ) : null}
      <h1>Welcome!</h1>
    </div>
  );
}
```

### Cookie attributes

Cookies have [several attributes](https://developer.mozilla.org/en-US/docs/Web/HTTP/Headers/Set-Cookie#attributes) that control when they expire, how they are accessed, and where they are sent. Any of these attributes may be specified either in `createCookie(name, options)`, or during `serialize()` when the `Set-Cookie` header is generated.

```js
const cookie = createCookie("user-prefs", {
  // These are defaults for this cookie.
  domain: "remix.run",
  path: "/",
  sameSite: "lax",
  httpOnly: true,
  secure: true,
  expires: new Date(Date.now() + 60_000),
  maxAge: 60,
});

// You can either use the defaults:
cookie.serialize(userPrefs);

// Or override individual ones as needed:
cookie.serialize(userPrefs, { sameSite: "strict" });
```

Please read [more info about these attributes](https://developer.mozilla.org/en-US/docs/Web/HTTP/Headers/Set-Cookie#attributes) to get a better understanding of what they do.

### Signing cookies

It is possible to sign a cookie to automatically verify its contents when it is received. Since it's relatively easy to spoof HTTP headers, this is a good idea for any information that you do not want someone to be able to fake, like authentication information (see [sessions][sessions]).

To sign a cookie, provide one or more `secrets` when you first create the cookie:

```js
const cookie = createCookie("user-prefs", {
  secrets: ["s3cret1"],
});
```

Cookies that have one or more `secrets` will be stored and verified in a way that ensures the cookie's integrity.

Secrets may be rotated by adding new secrets to the front of the `secrets` array. Cookies that have been signed with old secrets will still be decoded successfully in `cookie.parse()`, and the newest secret (the first one in the array) will always be used to sign outgoing cookies created in `cookie.serialize()`.

```js
// app/cookies.js
const cookie = createCookie("user-prefs", {
  secrets: ["n3wsecr3t", "olds3cret"],
});

// in your route module...
export async function loader({ request }) {
  const oldCookie = request.headers.get("Cookie");
  // oldCookie may have been signed with "olds3cret", but still parses ok
  const value = await cookie.parse(oldCookie);

  new Response("...", {
    headers: {
      // Set-Cookie is signed with "n3wsecr3t"
      "Set-Cookie": await cookie.serialize(value),
    },
  });
}
```

### `createCookie`

Creates a logical container for managing a browser cookie from the server.

```ts
import { createCookie } from "@remix-run/node"; // or "@remix-run/cloudflare"

const cookie = createCookie("cookie-name", {
  // all of these are optional defaults that can be overridden at runtime
  domain: "remix.run",
  expires: new Date(Date.now() + 60_000),
  httpOnly: true,
  maxAge: 60,
  path: "/",
  sameSite: "lax",
  secrets: ["s3cret1"],
  secure: true,
});
```

To learn more about each attribute, please see the [MDN Set-Cookie docs](https://developer.mozilla.org/en-US/docs/Web/HTTP/Headers/Set-Cookie#attributes).

### `isCookie`

Returns `true` if an object is a Remix cookie container.

```ts
import { isCookie } from "@remix-run/node"; // or "@remix-run/cloudflare"
const cookie = createCookie("user-prefs");
console.log(isCookie(cookie));
// true
```

### Cookie API

A cookie container is returned from `createCookie` and has handful of properties and methods.

```ts
const cookie = createCookie(name);
cookie.name;
cookie.parse();
// etc.
```

#### `cookie.name`

The name of the cookie, used in `Cookie` and `Set-Cookie` HTTP headers.

#### `cookie.parse()`

Extracts and returns the value of this cookie in a given `Cookie` header.

```js
const value = await cookie.parse(
  request.headers.get("Cookie")
);
```

#### `cookie.serialize()`

Serializes a value and combines it with this cookie's options to create a `Set-Cookie` header, suitable for use in an outgoing `Response`.

```js
new Response("...", {
  headers: {
    "Set-Cookie": await cookie.serialize({
      showBanner: true,
    }),
  },
});
```

#### `cookie.isSigned`

Will be `true` if the cookie uses any `secrets`, `false` otherwise.

```js
let cookie = createCookie("user-prefs");
console.log(cookie.isSigned); // false

cookie = createCookie("user-prefs", {
  secrets: ["soopersekrit"],
});
console.log(cookie.isSigned); // true
```

#### `cookie.expires`

The `Date` on which this cookie expires. Note that if a cookie has both `maxAge` and `expires`, this value will be the date at the current time plus the `maxAge` value since `Max-Age` takes precedence over `Expires`.

```js
const cookie = createCookie("user-prefs", {
  expires: new Date("2021-01-01"),
});

console.log(cookie.expires); // "2020-01-01T00:00:00.000Z"
```

## Sessions

Sessions are an important part of websites that allow the server to identify requests coming from the same person, especially when it comes to server-side form validation or when JavaScript is not on the page. Sessions are a fundamental building block of many sites that let users "log in", including social, e-commerce, business, and educational websites.

In Remix, sessions are managed on a per-route basis (rather than something like express middleware) in your `loader` and `action` methods using a "session storage" object (that implements the `SessionStorage` interface). Session storage understands how to parse and generate cookies, and how to store session data in a database or filesystem.

Remix comes with several pre-built session storage options for common scenarios, and one to create your own:

- `createCookieSessionStorage`
- `createMemorySessionStorage`
- `createFileSessionStorage` (node)
- `createCloudflareKVSessionStorage` (cloudflare-workers)
- `createArcTableSessionStorage` (architect, Amazon DynamoDB)
- custom storage with `createSessionStorage`

### Using Sessions

This is an example of a cookie session storage:

```js filename=app/sessions.js
// app/sessions.js
import { createCookieSessionStorage } from "@remix-run/node"; // or "@remix-run/cloudflare"

const { getSession, commitSession, destroySession } =
  createCookieSessionStorage({
    // a Cookie from `createCookie` or the CookieOptions to create one
    cookie: {
      name: "__session",

      // all of these are optional
      domain: "remix.run",
      expires: new Date(Date.now() + 60_000),
      httpOnly: true,
      maxAge: 60,
      path: "/",
      sameSite: "lax",
      secrets: ["s3cret1"],
      secure: true,
    },
  });

export { getSession, commitSession, destroySession };
```

We recommend setting up your session storage object in `app/sessions.js` so all routes that need to access session data can import from the same spot (also, see our [Route Module Constraints][constraints]).

The input/output to a session storage object are HTTP cookies. `getSession()` retrieves the current session from the incoming request's `Cookie` header, and `commitSession()`/`destroySession()` provide the `Set-Cookie` header for the outgoing response.

You'll use methods to get access to sessions in your `loader` and `action` functions.

A login form might look something like this:

```tsx filename=app/routes/login.js lines=[4,7-9,11,16,20,26-28,39,44,49,54]
import { json, redirect } from "@remix-run/node"; // or "@remix-run/cloudflare"
import { useLoaderData } from "@remix-run/react";

import { getSession, commitSession } from "../sessions";

export async function loader({ request }) {
  const session = await getSession(
    request.headers.get("Cookie")
  );

  if (session.has("userId")) {
    // Redirect to the home page if they are already signed in.
    return redirect("/");
  }

  const data = { error: session.get("error") };

  return json(data, {
    headers: {
      "Set-Cookie": await commitSession(session),
    },
  });
}

export async function action({ request }) {
  const session = await getSession(
    request.headers.get("Cookie")
  );
  const form = await request.formData();
  const username = form.get("username");
  const password = form.get("password");

  const userId = await validateCredentials(
    username,
    password
  );

  if (userId == null) {
    session.flash("error", "Invalid username/password");

    // Redirect back to the login page with errors.
    return redirect("/login", {
      headers: {
        "Set-Cookie": await commitSession(session),
      },
    });
  }

  session.set("userId", userId);

  // Login succeeded, send them to the home page.
  return redirect("/", {
    headers: {
      "Set-Cookie": await commitSession(session),
    },
  });
}

export default function Login() {
  const { currentUser, error } = useLoaderData();

  return (
    <div>
      {error ? <div className="error">{error}</div> : null}
      <form method="POST">
        <div>
          <p>Please sign in</p>
        </div>
        <label>
          Username: <input type="text" name="username" />
        </label>
        <label>
          Password:{" "}
          <input type="password" name="password" />
        </label>
      </form>
    </div>
  );
}
```

And then a logout form might look something like this:

```tsx
import { getSession, destroySession } from "../sessions";

export const action: ActionFunction = async ({
  request,
}) => {
  const session = await getSession(
    request.headers.get("Cookie")
  );
  return redirect("/login", {
    headers: {
      "Set-Cookie": await destroySession(session),
    },
  });
};

export default function LogoutRoute() {
  return (
    <>
      <p>Are you sure you want to log out?</p>
      <Form method="post">
        <button>Logout</button>
      </Form>
      <Link to="/">Never mind</Link>
    </>
  );
}
```

<docs-warning>It's important that you logout (or perform any mutation for that matter) in an `action` and not a `loader`. Otherwise you open your users to [Cross-Site Request Forgery](https://developer.mozilla.org/en-US/docs/Glossary/CSRF) attacks. Also, Remix only re-calls `loaders` when `actions` are called.</docs-warning>

### Session Gotchas

Because of nested routes, multiple loaders can be called to construct a single page. When using `session.flash()` or `session.unset()`, you need to be sure no other loaders in the request are going to want to read that, otherwise you'll get race conditions. Typically if you're using flash, you'll want to have a single loader read it, if another loader wants a flash message, use a different key for that loader.

### `createSession`

TODO:

### `isSession`

Returns `true` if an object is a Remix session.

```js
import { isSession } from "@remix-run/node"; // or "@remix-run/cloudflare"

const sessionData = { foo: "bar" };
const session = createSession(sessionData, "remix-session");
console.log(isSession(session));
// true
```

### `createSessionStorage`

Remix makes it easy to store sessions in your own database if needed. The `createSessionStorage()` API requires a `cookie` (or options for creating a cookie, see [cookies][cookies]) and a set of create, read, update, and delete (CRUD) methods for managing the session data. The cookie is used to persist the session ID.

The following example shows how you could do this using a generic database client:

```js
import { createSessionStorage } from "@remix-run/node"; // or "@remix-run/cloudflare"

function createDatabaseSessionStorage({
  cookie,
  host,
  port,
}) {
  // Configure your database client...
  const db = createDatabaseClient(host, port);

  return createSessionStorage({
    cookie,
    async createData(data, expires) {
      // `expires` is a Date after which the data should be considered
      // invalid. You could use it to invalidate the data somehow or
      // automatically purge this record from your database.
      const id = await db.insert(data);
      return id;
    },
    async readData(id) {
      return (await db.select(id)) || null;
    },
    async updateData(id, data, expires) {
      await db.update(id, data);
    },
    async deleteData(id) {
      await db.delete(id);
    },
  });
}
```

And then you can use it like this:

```js
const { getSession, commitSession, destroySession } =
  createDatabaseSessionStorage({
    host: "localhost",
    port: 1234,
    cookie: {
      name: "__session",
      sameSite: "lax",
    },
  });
```

The `expires` argument to `readData` and `updateData` is the same `Date` at which the cookie itself expires and is no longer valid. You can use this information to automatically purge the session record from your database to save on space, or to ensure that you do not otherwise return any data for old, expired cookies.

### `createCookieSessionStorage`

For purely cookie-based sessions (where the session data itself is stored in the session cookie with the browser, see [cookies][cookies]) you can use `createCookieSessionStorage()`.

The main advantage of cookie session storage is that you don't need any additional backend services or databases to use it. It can also be beneficial in some load balanced scenarios. However, cookie-based sessions may not exceed the browser's max allowed cookie length (typically 4kb).

The downside is that you have to `commitSession` in almost every loader and action. If your loader or action changes the session at all, it must be committed. That means if you `session.flash` in an action, and then `session.get` in another, you must commit it for that flashed message to go away. With other session storage strategies you only have to commit it when it's created (the browser cookie doesn't need to change because it doesn't store the session data, just the key to find it elsewhere).

```js
import { createCookieSessionStorage } from "@remix-run/node"; // or "@remix-run/cloudflare"

const { getSession, commitSession, destroySession } =
  createCookieSessionStorage({
    // a Cookie from `createCookie` or the same CookieOptions to create one
    cookie: {
      name: "__session",
      secrets: ["r3m1xr0ck5"],
      sameSite: "lax",
    },
  });
```

### `createMemorySessionStorage`

This storage keeps all the cookie information in your server's memory.

<docs-error>This should only be used in development. Use one of the other methods in production.</docs-error>

```js
// app/sessions.js
import {
  createCookie,
  createMemorySessionStorage,
} from "@remix-run/node"; // or "@remix-run/cloudflare"

// In this example the Cookie is created separately.
const sessionCookie = createCookie("__session", {
  secrets: ["r3m1xr0ck5"],
  sameSite: true,
});

const { getSession, commitSession, destroySession } =
  createMemorySessionStorage({
    cookie: sessionCookie,
  });

export { getSession, commitSession, destroySession };
```

### `createFileSessionStorage` (node)

For file-backed sessions, use `createFileSessionStorage()`. File session storage requires a file system, but this should be readily available on most cloud providers that run express, maybe with some extra configuration.

The advantage of file-backed sessions is that only the session ID is stored in the cookie while the rest of the data is stored in a regular file on disk, ideal for sessions with more than 4kb of data.

<docs-info>If you are deploying to a serverless function, ensure you have access to a persistent file system. They usually don't have one without extra configuration.</docs-info>

```js
// app/sessions.js
import {
  createCookie,
  createFileSessionStorage,
} from "@remix-run/node";

// In this example the Cookie is created separately.
const sessionCookie = createCookie("__session", {
  secrets: ["r3m1xr0ck5"],
  sameSite: true,
});

const { getSession, commitSession, destroySession } =
  createFileSessionStorage({
    // The root directory where you want to store the files.
    // Make sure it's writable!
    dir: "/app/sessions",
    cookie: sessionCookie,
  });

export { getSession, commitSession, destroySession };
```

### `createCloudflareKVSessionStorage` (cloudflare-workers)

For [Cloudflare KV](https://developers.cloudflare.com/workers/learning/how-kv-works) backed sessions, use `createCloudflareKVSessionStorage()`.

The advantage of KV backed sessions is that only the session ID is stored in the cookie while the rest of the data is stored in a globally replicated, low-latency data store with exceptionally high read volumes with low-latency.

```js
// app/sessions.server.js
import {
  createCookie,
  createCloudflareKVSessionStorage,
} from "@remix-run/cloudflare";

// In this example the Cookie is created separately.
const sessionCookie = createCookie("__session", {
  secrets: ["r3m1xr0ck5"],
  sameSite: true,
});

const { getSession, commitSession, destroySession } =
  createCloudflareKVSessionStorage({
    // The KV Namespace where you want to store sessions
    kv: YOUR_NAMESPACE,
    cookie: sessionCookie,
  });

export { getSession, commitSession, destroySession };
```

### `createArcTableSessionStorage` (architect, Amazon DynamoDB)

For [Amazon DynamoDB](https://docs.aws.amazon.com/amazondynamodb/latest/developerguide/) backed sessions, use `createArcTableSessionStorage()`.

The advantage of DynamoDB backed sessions is that only the session ID is stored in the cookie while the rest of the data is stored in a globally replicated, low-latency data store with exceptionally high read volumes with low-latency.

```
# app.arc
sessions
  _idx *String
  _ttl TTL
```

```js
// app/sessions.server.js
import {
  createCookie,
  createArcTableSessionStorage,
} from "@remix-run/architect";

// In this example the Cookie is created separately.
const sessionCookie = createCookie("__session", {
  secrets: ["r3m1xr0ck5"],
  maxAge: 3600,
  sameSite: true,
});

const { getSession, commitSession, destroySession } =
  createArcTableSessionStorage({
    // The name of the table (should match app.arc)
    table: "sessions",
    // The name of the key used to store the session ID (should match app.arc)
    idx: "_idx",
    // The name of the key used to store the expiration time (should match app.arc)
    ttl: "_ttl",
    cookie: sessionCookie,
  });

export { getSession, commitSession, destroySession };
```

### Session API

After retrieving a session with `getSession`, the session object returned has a handful of methods and properties:

```js
export async function action({ request }) {
  const session = await getSession(
    request.headers.get("Cookie")
  );
  session.get("foo");
  session.has("bar");
  // etc.
}
```

#### `session.has(key)`

Returns `true` if the session has a variable with the given `name`.

```js
session.has("userId");
```

#### `session.set(key, value)`

Sets a session value for use in subsequent requests:

```js
session.set("userId", "1234");
```

#### `session.flash(key, value)`

Sets a session value that will be unset the first time it is read. After that, it's gone. Most useful for "flash messages" and server-side form validation messages:

```js
import { getSession, commitSession } from "../sessions";

export async function action({ request, params }) {
  const session = await getSession(
    request.headers.get("Cookie")
  );
  const deletedProject = await archiveProject(
    params.projectId
  );

  session.flash(
    "globalMessage",
    `Project ${deletedProject.name} successfully archived`
  );

  return redirect("/dashboard", {
    headers: {
      "Set-Cookie": await commitSession(session),
    },
  });
}
```

Now we can read the message in a loader.

<docs-info>You must commit the session whenever you read a `flash`. This is different than you might be used to where some type of middleware automatically sets the cookie header for you.</docs-info>

```jsx
import { json } from "@remix-run/node"; // or "@remix-run/cloudflare"
import {
  Meta,
  Links,
  Scripts,
  Outlet,
} from "@remix-run/react";

import { getSession, commitSession } from "./sessions";

export async function loader({ request }) {
  const session = await getSession(
    request.headers.get("Cookie")
  );
  const message = session.get("globalMessage") || null;

  return json(
    { message },
    {
      headers: {
        // only necessary with cookieSessionStorage
        "Set-Cookie": await commitSession(session),
      },
    }
  );
}

export default function App() {
  const { message } = useLoaderData();

  return (
    <html>
      <head>
        <Meta />
        <Links />
      </head>
      <body>
        {message ? (
          <div className="flash">{message}</div>
        ) : null}
        <Outlet />
        <Scripts />
      </body>
    </html>
  );
}
```

#### `session.get()`

Accesses a session value from a previous request:

```js
session.get("name");
```

#### `session.unset()`

Removes a value from the session.

```js
session.unset("name");
```

<docs-info>When using cookieSessionStorage, you must commit the session whenever you `unset`</docs-info>

```js
export async function loader({ request }) {
  // ...

  return json(data, {
    headers: {
      "Set-Cookie": await commitSession(session),
    },
  });
}
```

### `<Outlet context />`

This component is a wrapper around React Router's Outlet with the ability to pass UI state down to nested routes.

<docs-warning>You can use this for loader data, but you don't need to. It's easier to access all loader data in any component via [`useLoaderData`](#useloaderdata) or [`useMatches`](#usematches).</docs-warning>

Here's a practical example of when you may want to use this feature. Let's say you've got a list of companies that have invoices and you want to display those companies in an accordion. We'll render our outlet in that accordion, but we want the invoice sorting to be controlled by the parent (so changing companies preserves the invoice sorting). This is a perfect use case for `<Outlet context>`.

```tsx filename=app/routes/companies.tsx lines=[5,28-31,36-44,53-57,68]
import { json } from "@remix-run/node"; // or "@remix-run/cloudflare"
import {
  useLoaderData,
  useParams,
  Outlet,
} from "@remix-run/react";
import {
  Accordion,
  AccordionItem,
  AccordionButton,
  AccordionPanel,
} from "@reach/accordion";

import type { Companies } from "~/utils/companies";
import { getCompanies } from "~/utils/companies";

type LoaderData = {
  companies: Array<Companies>;
};

export const loader: LoaderFunction = async () => {
  const data: LoaderData = {
    companies: await getCompanies(),
  };
  return json(data);
};

type Sort = "ASC" | "DESC";
export type ContextType = {
  invoiceSort: Sort;
};

export default function CompaniesRoute() {
  const data = useLoaderData<LoaderData>();

  const [invoiceSort, setInvoiceSort] =
    React.useState<Sort>("ASC");
  function changeInvoiceSort() {
    setInvoiceSort((sort) =>
      sort === "ASC" ? "DESC" : "ASC"
    );
  }
  const context: ContextType = { invoiceSort };
  const outlet = <Outlet context={context} />;

  const params = useParams();
  const selectedCompanyIndex = data.companies.findIndex(
    (company) => company.id === params.companyId
  );

  return (
    <div>
      <button onClick={changeInvoiceSort}>
        {invoiceSort === "ASC"
          ? "Sort Descending"
          : "Sort Ascending"}
      </button>
      <Accordion index={selectedCompanyIndex}>
        {data.companies.map((company) => (
          <AccordionItem key={company.id}>
            <AccordionButton as={Link} to={company.id}>
              {company.name}
            </AccordionButton>
            {/* render the outlet by the
            currently selected company */}
            <AccordionPanel>
              {params.companyId === company.id
                ? outlet
                : null}
            </AccordionPanel>
          </AccordionItem>
        ))}
      </Accordion>
    </div>
  );
}
```

### `useOutletContext()`

This hook returns the context from the `<Outlet />` that rendered you.

Continuing from the `<Outlet context />` example above, here's what the child route could do to use the sort order.

```tsx filename=app/routes/companies/$companyId.tsx lines=[5,8,25,27-30]
import type { LoaderFunction } from "@remix-run/node"; // or "@remix-run/cloudflare"
import { json } from "@remix-run/node"; // or "@remix-run/cloudflare"
import {
  useLoaderData,
  useOutletContext,
} from "@remix-run/react";

import type { ContextType } from "../companies";

type LoaderData = {
  company: Company;
};

export const loader: LoaderFunction = async ({
  params,
}) => {
  const data: LoaderData = {
    company: await getCompany(params.companyId),
  };
  return json(data);
};

export default function CompanyRoute() {
  const data = useLoaderData<LoaderData>();
  const { invoiceSort } = useOutletContext<ContextType>();

  const sortedInvoices =
    invoiceSort === "ASC"
      ? data.company.invoices
      : data.company.invoices.reverse();

  return (
    <div>
      <h2>{data.company.name}</h2>
      <ul>
        {sortedInvoices.map((invoice) => (
          <li key={invoice.id}>{invoice.name}</li>
        ))}
      </ul>
    </div>
  );
}
```

[meta-links-scripts]: #meta-links-scripts
[form]: #form
[cookies]: #cookies
[sessions]: #sessions
[usefetcher]: #usefetcher
[usetransition]: #usetransition
[useactiondata]: #useactiondata
[useloaderdata]: #useloaderdata
[usesubmit]: #usesubmit
[constraints]: ../guides/constraints
[action]: #form-action
[disabling-javascript]: ../guides/disabling-javascript
[example-sharing-loader-data]: https://github.com/remix-run/remix/tree/main/examples/sharing-loader-data
[index query param]: ../guides/routing#what-is-the-index-query-param<|MERGE_RESOLUTION|>--- conflicted
+++ resolved
@@ -1655,17 +1655,13 @@
 **Example:**
 
 ```tsx
-<<<<<<< HEAD
 import type { UploadHandler } from "@remix-run/{runtime}";
 import {
   unstable_composeUploadHandlers,
   unstable_createMemoryUploadHandler,
 } from "@remix-run/{runtime}";
-// writeAsyncIterableToWritable is a node only utility
+// writeAsyncIterableToWritable is a Node-only utility
 import { writeAsyncIterableToWritable } from "@remix-run/node";
-=======
-import type { UploadHandler } from "@remix-run/node"; // or "@remix-run/cloudflare"
->>>>>>> 15d18e62
 import type {
   UploadApiOptions,
   UploadApiResponse,
